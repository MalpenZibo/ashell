# Changelog

All notable changes to this project will be documented in this file.

The format is based on [Keep a Changelog](https://keepachangelog.com/en/1.0.0/),
and this project adheres to [Semantic Versioning](https://semver.org/spec/v2.0.0.html).

## [Unreleased]

### WARNING BREAKING CHANGES

The configuration switch from `yaml` to `toml` format. The configuration file must be updated to adapt to the new format.
The `camelCase` format has been removed in favor of `snake_case`, which better aligns with the `toml` syntax.

You could use an online tool like: https://transform.tools/yaml-to-toml but remember to change the `camelCase` to `snake_case` format.

Now the configuration file is located in `~/.config/ashell/config.toml`

### Added

- Add font name configuration
- Add main bar solid and gradient style
- Add main bar opacity settings
- Add menu opacity and backdrop settings
- Add experimental IWD support as fallback for the network module
- Handle system with multiple battery
- Allow to specify custom labels for keyboard layouts
- Allow to always show a specific number of workspaces, whether they have windows or not

### Changed

- Change configuration file format
- Enhance the system info module adding network and disk usage
- Simplify style of "expand" button on wifi/bluetooth buttons
<<<<<<< HEAD
- Allow to specify custom labels for keyboard layouts
- Removed background on power info in menu
=======
>>>>>>> 16818528

### Fixed

- Fix missing tray icons

## [0.4.1] - 2025-03-16

### Added

- Media player module

### Fixed

- Fix bluetooth service in NixOS systems
- Fix brightness wrong value in some situations
- Fix settings menu not resetting it's state when closed
- Fix bluetooth service crash during listing of devices without battery info
- Fix centerbox children positioning

### Thanks

- Huge thanks to @mazei513 for the implementation of the media player module

## [0.4.0] - 2025-01-19

A big update with new features and new configurations!

The configuration file must be updated to adapt to the new stuff.

### Added

- Multi monitor support
- Tray module
- Dynamic modules system configuration
- New workspace module configuration

### Changed

- Update to pop-os Iced 14.0-dev
- Dynamic menu positioning

### Thanks

- @fiersik for participating in the discussions
- @ReshetnikovPavel for the proposal of the new dynamic modules system configuration

## [0.3.1] - 2024-12-13

### Fixed

- Fix upower service startup fail in case of missing `org.freedesktop.UPower.PowerProfiles` dbus interface

## [0.3.0] - 2024-11-26

A small release with some new Hyprland related modules

Thanks @fiersik for the new modules and contributions to the project

### Added

- Hyprland Keyboard Layout module
- Hyprland Keyboard Submap module

### Changed

- Change main surface layer from Top to Bottom

## [0.2.0] - 2024-11-08

### Added

- Support for special workspaces

### Fixed

- Ashell crash when the title module try to split a multi-byte character
- Removed fixed monitor name in the workspace module
- Fix privacy webcam usage check during initialization
- Fix microphone selection
- Fix sink and source slider toggle button state
- Fix brightness initial value

### Thanks

- @fiersik for all the feedback
- @leftas for the PRs to fix the special workspace crash and the title module

## [0.1.5] - 2024-11-04

### Added

- Added a clipboard button

### Fixed

- Fix workspace indicator foreground color selection

### Changed

- Nerd fonts are now included in the binary
- Workspace indicator now has an hover state

### Thanks

- @fiersik for the clipboard button and the ALT Linux package

## [0.1.4] - 2024-10-23

### Fixed

- bluetooth quick toggle button no longer appear when no bluetooth device is available
- rfkill absence doesn't cause an error during network service initialization
- rfkill is launched using absolute path to avoid issues with $PATH
- webcam absence doesn't cause an error during privacy service initialization

### Changed

- added more logging to the services in case of errors

## [0.1.3] - 2024-10-22

### Fixed

- resolved problem with `cargo vendor` command

## [0.1.2] - 2024-10-17

### Added

- Privacy module: webcam usage indicator

### Changed

- Reduced clock refresh rate to 5 sec
- Increased update check frequency to 3600 sec

### Removed

- Privacy module: removed privacy sub-menu

### Fixed

- Improve wifi indicator

## [0.1.1] - 2024-10-03

### Fixed

- re-added vpn toggle functionality that was removed during the services refactor

## [0.1.0] - 2024-09-30

### Added

- First release
- Configuration system
- Lancher button
- OS Updates indicator
- Hyprland Active Window
- Hyprland Workspaces
- System Information (CPU, RAM, Temperature)
- Date time
- Settings panel
  - Power menu
  - Battery information
  - Audio sources and sinks
  - Screen brightness
  - Network stuff
  - VPN
  - Bluetooth
  - Power profiles
  - Idle inhibitor
  - Airplane mode<|MERGE_RESOLUTION|>--- conflicted
+++ resolved
@@ -32,11 +32,8 @@
 - Change configuration file format
 - Enhance the system info module adding network and disk usage
 - Simplify style of "expand" button on wifi/bluetooth buttons
-<<<<<<< HEAD
 - Allow to specify custom labels for keyboard layouts
 - Removed background on power info in menu
-=======
->>>>>>> 16818528
 
 ### Fixed
 
