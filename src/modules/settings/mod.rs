--- conflicted
+++ resolved
@@ -453,13 +453,8 @@
             let battery_data = self
                 .upower
                 .as_ref()
-<<<<<<< HEAD
-                .and_then(|upower| upower.system_battery)
-                .map(|battery| battery.settings_indicator(opacity));
-=======
                 .and_then(|upower| upower.battery)
                 .map(|battery| battery.settings_indicator());
->>>>>>> a563ac1f
             let right_buttons = Row::new()
                 .push_maybe(config.lock_cmd.as_ref().map(|_| {
                     button(icon(Icons::Lock))
