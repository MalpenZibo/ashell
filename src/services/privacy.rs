use super::{ReadOnlyService, ServiceEvent};
use iced::{
<<<<<<< HEAD
    futures::{channel::mpsc::Sender, stream::pending, SinkExt, StreamExt},
    stream::channel,
    Subscription,
=======
    futures::{
        channel::mpsc::Sender, select, stream::pending, FutureExt, SinkExt, Stream, StreamExt,
    },
    subscription::channel,
>>>>>>> 1f0f1cfb
};
use inotify::{EventMask, Inotify, WatchMask};
use log::{debug, error, info, warn};
use pipewire::{context::Context, main_loop::MainLoop};
use std::{any::TypeId, ops::Deref, thread};
use tokio::sync::mpsc::{unbounded_channel, UnboundedReceiver};

#[derive(Debug, Copy, Clone, PartialEq, Eq)]
pub enum Media {
    Video,
    Audio,
}

#[derive(Debug, Clone)]
pub struct ApplicationNode {
    pub id: u32,
    pub media: Media,
}

#[derive(Debug, Clone, Default)]
pub struct PrivacyData {
    nodes: Vec<ApplicationNode>,
    webcam_access: i32,
}

impl PrivacyData {
    pub fn no_access(&self) -> bool {
        self.nodes.is_empty() && self.webcam_access == 0
    }

    pub fn microphone_access(&self) -> bool {
        self.nodes.iter().any(|n| n.media == Media::Audio)
    }

    pub fn webcam_access(&self) -> bool {
        self.webcam_access > 0
    }

    pub fn screenshare_access(&self) -> bool {
        self.nodes.iter().any(|n| n.media == Media::Video)
    }
}

#[derive(Debug, Clone)]
pub struct PrivacyService {
    data: PrivacyData,
}

impl Deref for PrivacyService {
    type Target = PrivacyData;

    fn deref(&self) -> &Self::Target {
        &self.data
    }
}

impl PrivacyService {
    async fn create_pipewire_listener() -> anyhow::Result<UnboundedReceiver<PrivacyEvent>> {
        let (tx, rx) = unbounded_channel::<PrivacyEvent>();

        thread::spawn(move || {
            let mainloop = MainLoop::new(None).unwrap();
            let context = Context::new(&mainloop).unwrap();
            let core = context.connect(None).unwrap();
            let registry = core.get_registry().unwrap();

            let _listener = registry
                .add_listener_local()
                .global({
                    let tx = tx.clone();
                    move |global| {
                        if let Some(props) = global.props {
                            if let Some(media) = props.get("media.class").filter(|v| {
                                v == &"Stream/Input/Video" || v == &"Stream/Input/Audio"
                            }) {
                                debug!("New global: {:?}", global);
                                let _ = tx.send(PrivacyEvent::AddNode(ApplicationNode {
                                    id: global.id,
                                    media: if media == "Stream/Input/Video" {
                                        Media::Video
                                    } else {
                                        Media::Audio
                                    },
                                }));
                            }
                        }
                    }
                })
                .global_remove({
                    let tx = tx.clone();
                    move |id| {
                        debug!("Remove global: {}", id);
                        let _ = tx.send(PrivacyEvent::RemoveNode(id));
                    }
                })
                .register();

            mainloop.run();

            warn!("Pipewire mainloop exited");
        });

        Ok(rx)
    }

    async fn webcam_listener() -> anyhow::Result<Box<dyn Stream<Item = PrivacyEvent> + Unpin + Send>>
    {
        let inotify = Inotify::init()?;

        inotify.watches().add(
            "/dev/video0",
            WatchMask::CLOSE_WRITE
                | WatchMask::CLOSE_NOWRITE
                | WatchMask::DELETE_SELF
                | WatchMask::OPEN
                | WatchMask::ATTRIB,
        )?;

        let buffer = [0; 512];
        Ok(Box::new(
            inotify
                .into_event_stream(buffer)?
                .filter_map({
                    move |event| async move {
                        if let Ok(event) = event {
                            debug!("Webcam event: {:?}", event);
                            match event.mask {
                                EventMask::OPEN => Some(PrivacyEvent::WebcamOpen),
                                EventMask::CLOSE_WRITE | EventMask::CLOSE_NOWRITE => {
                                    Some(PrivacyEvent::WebcamClose)
                                }
                                _ => None,
                            }
                        } else {
                            None
                        }
                    }
                })
                .boxed(),
        ))
    }

    async fn start_listening(state: State, output: &mut Sender<ServiceEvent<Self>>) -> State {
        match state {
            State::Init => {
                let pipewire = Self::create_pipewire_listener().await;
                let webcam = Self::webcam_listener().await;
                match (pipewire, webcam) {
                    (Ok(pipewire), Ok(webcam)) => {
                        let data = PrivacyData::default();

                        let _ = output
                            .send(ServiceEvent::Init(PrivacyService { data }))
                            .await;

                        State::Active((pipewire, webcam))
                    }
                    _ => {
                        error!("Failed to connect to pipewire or webcam data");

                        State::Error
                    }
                }
            }
            State::Active((mut pipewire, mut webcam)) => {
                info!("Listening for privacy events");

                select! {
                    value = pipewire.recv().fuse() => {
                        match value {
                            Some(event) => {
                                let _ = output.send(ServiceEvent::Update(event)).await;
                            }
                            None => {
                                error!("Pipewire listener exited");
                            }
                        }
                    },
                    value = webcam.next().fuse() => {
                        match value {
                            Some(event) => {
                                let _ = output.send(ServiceEvent::Update(event)).await;
                            }
                            None => {
                                error!("Webcam listener exited");
                            }
                        }
                    }
                };

                State::Active((pipewire, webcam))
            }
            State::Error => {
                error!("Privacy service error");

                let _ = pending::<u8>().next().await;
                State::Error
            }
        }
    }
}

enum State {
    Init,
    Active(
        (
            UnboundedReceiver<PrivacyEvent>,
            Box<dyn Stream<Item = PrivacyEvent> + Unpin + Send>,
        ),
    ),
    Error,
}

#[derive(Debug, Clone)]
pub enum PrivacyEvent {
    AddNode(ApplicationNode),
    RemoveNode(u32),
    WebcamOpen,
    WebcamClose,
}

impl ReadOnlyService for PrivacyService {
    type UpdateEvent = PrivacyEvent;
    type Error = ();

    fn update(&mut self, event: Self::UpdateEvent) {
        match event {
            PrivacyEvent::AddNode(node) => {
                self.data.nodes.push(node);
            }
            PrivacyEvent::RemoveNode(id) => {
                self.data.nodes.retain(|n| n.id != id);
            }
            PrivacyEvent::WebcamOpen => {
                self.data.webcam_access += 1;
                debug!("Webcam opened {}", self.data.webcam_access);
            }
            PrivacyEvent::WebcamClose => {
                self.data.webcam_access = i32::max(self.data.webcam_access - 1, 0);
                debug!("Webcam closed {}", self.data.webcam_access);
            }
        }
    }

    fn subscribe() -> iced::Subscription<ServiceEvent<Self>> {
        let id = TypeId::of::<Self>();

        Subscription::run_with_id(
            id,
            channel(100, |mut output| async move {
                let mut state = State::Init;

                loop {
                    state = PrivacyService::start_listening(state, &mut output).await;
                }
            }),
        )
    }
}<|MERGE_RESOLUTION|>--- conflicted
+++ resolved
@@ -1,15 +1,10 @@
 use super::{ReadOnlyService, ServiceEvent};
 use iced::{
-<<<<<<< HEAD
-    futures::{channel::mpsc::Sender, stream::pending, SinkExt, StreamExt},
-    stream::channel,
-    Subscription,
-=======
     futures::{
         channel::mpsc::Sender, select, stream::pending, FutureExt, SinkExt, Stream, StreamExt,
     },
-    subscription::channel,
->>>>>>> 1f0f1cfb
+    stream::channel,
+    Subscription,
 };
 use inotify::{EventMask, Inotify, WatchMask};
 use log::{debug, error, info, warn};
@@ -254,7 +249,7 @@
         }
     }
 
-    fn subscribe() -> iced::Subscription<ServiceEvent<Self>> {
+    fn subscribe() -> Subscription<ServiceEvent<Self>> {
         let id = TypeId::of::<Self>();
 
         Subscription::run_with_id(
