--- conflicted
+++ resolved
@@ -69,33 +69,13 @@
     let mut result: Vec<UiWorkspace> = Vec::with_capacity(workspaces.len());
     let (special, normal): (Vec<_>, Vec<_>) = workspaces.into_iter().partition(|w| w.id < 0);
 
-<<<<<<< HEAD
-    for w in special.iter() {
-        let active = monitors.iter().any(|m| m.special_workspace_id == w.id);
-        result.push(UiWorkspace {
-            id: w.id,
-            name: w
-                .name
-                .split(":")
-                .last()
-                .map_or_else(|| "".to_string(), |s| s.to_owned()),
-            monitor_id: w.monitor_id,
-            monitor: w.monitor.clone(),
-            displayed: if active {
-                Displayed::Active
-            } else {
-                Displayed::Hidden
-            },
-            windows: w.windows,
-        });
-=======
     // map special workspaces
     if !config.disable_special_workspaces {
         for w in special.iter() {
             // Special workspaces are active if they are assigned to any monitor.
             // Currently a special and normal workspace can be active at the same time on the same monitor.
-            let active = monitors.iter().any(|m| m.special_workspace.id == w.id);
-            result.push(Workspace {
+            let active = monitors.iter().any(|m| m.special_workspace_id == w.id);
+            result.push(UiWorkspace {
                 id: w.id,
                 name: w
                     .name
@@ -112,7 +92,6 @@
                 windows: w.windows,
             });
         }
->>>>>>> a8549c9e
     }
 
     if config.enable_virtual_desktops {
