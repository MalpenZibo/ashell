use crate::app::Message;
use hex_color::HexColor;
use iced::futures::StreamExt;
use iced::{Color, Subscription, futures::SinkExt, stream::channel, theme::palette};
use inotify::EventMask;
use inotify::Inotify;
use inotify::WatchMask;
use log::{debug, error, info, warn};
use regex::Regex;
use serde::{Deserialize, Deserializer, de::Visitor};
use serde_with::DisplayFromStr;
use serde_with::serde_as;
use std::path::PathBuf;
use std::{
    any::TypeId, collections::HashMap, error::Error, fs::File, io::Read, ops::Deref, path::Path,
};

pub const DEFAULT_CONFIG_FILE_PATH: &str = "~/.config/ashell/config.toml";

#[derive(Deserialize, Clone, Debug)]
pub struct UpdatesModuleConfig {
    pub check_cmd: String,
    pub update_cmd: String,
}

#[derive(Deserialize, Copy, Clone, Default, PartialEq, Eq, Debug)]
pub enum WorkspaceVisibilityMode {
    #[default]
    All,
    MonitorSpecific,
}

#[derive(Deserialize, Clone, Default, Debug)]
pub struct WorkspacesModuleConfig {
    #[serde(default)]
    pub visibility_mode: WorkspaceVisibilityMode,
    #[serde(default)]
    pub enable_workspace_filling: bool,
    pub max_workspaces: Option<u32>,
    #[serde(default)]
    pub workspace_names: Vec<String>,
}

#[derive(Deserialize, Copy, Clone, Default, PartialEq, Eq, Debug)]
pub enum WindowTitleMode {
    #[default]
    Title,
    Class,
}

#[derive(Deserialize, Copy, Clone, Default, Debug)]
pub struct WindowTitleConfig {
    #[serde(default)]
    pub mode: WindowTitleMode,
    #[serde(default = "default_truncate_title_after_length")]
    pub truncate_title_after_length: u32,
}

#[derive(Deserialize, Clone, Default, Debug)]
pub struct KeyboardLayoutModuleConfig {
    #[serde(default)]
    pub labels: HashMap<String, String>,
}

#[derive(Deserialize, Clone, Debug)]
pub struct SystemInfoCpu {
    #[serde(default = "default_cpu_warn_threshold")]
    pub warn_threshold: u32,
    #[serde(default = "default_cpu_alert_threshold")]
    pub alert_threshold: u32,
}

impl Default for SystemInfoCpu {
    fn default() -> Self {
        Self {
            warn_threshold: default_cpu_warn_threshold(),
            alert_threshold: default_cpu_alert_threshold(),
        }
    }
}

#[derive(Deserialize, Clone, Debug)]
pub struct SystemInfoMemory {
    #[serde(default = "default_mem_warn_threshold")]
    pub warn_threshold: u32,
    #[serde(default = "default_mem_alert_threshold")]
    pub alert_threshold: u32,
}

impl Default for SystemInfoMemory {
    fn default() -> Self {
        Self {
            warn_threshold: default_mem_warn_threshold(),
            alert_threshold: default_mem_alert_threshold(),
        }
    }
}

#[derive(Deserialize, Clone, Debug)]
pub struct SystemInfoTemperature {
    #[serde(default = "default_temp_warn_threshold")]
    pub warn_threshold: i32,
    #[serde(default = "default_temp_alert_threshold")]
    pub alert_threshold: i32,
}

impl Default for SystemInfoTemperature {
    fn default() -> Self {
        Self {
            warn_threshold: default_temp_warn_threshold(),
            alert_threshold: default_temp_alert_threshold(),
        }
    }
}

#[derive(Deserialize, Clone, Debug)]
pub struct SystemInfoDisk {
    #[serde(default = "default_disk_warn_threshold")]
    pub warn_threshold: u32,
    #[serde(default = "default_disk_alert_threshold")]
    pub alert_threshold: u32,
}

impl Default for SystemInfoDisk {
    fn default() -> Self {
        Self {
            warn_threshold: default_disk_warn_threshold(),
            alert_threshold: default_disk_alert_threshold(),
        }
    }
}

#[derive(Deserialize, Clone, Debug)]
pub enum SystemIndicator {
    Cpu,
    Memory,
    MemorySwap,
    Temperature,
    Disk(String),
    IpAddress,
    DownloadSpeed,
    UploadSpeed,
}

#[derive(Deserialize, Clone, Debug)]
pub struct SystemModuleConfig {
    #[serde(default = "default_system_indicators")]
    pub indicators: Vec<SystemIndicator>,
    #[serde(default)]
    pub cpu: SystemInfoCpu,
    #[serde(default)]
    pub memory: SystemInfoMemory,
    #[serde(default)]
    pub temperature: SystemInfoTemperature,
    #[serde(default)]
    pub disk: SystemInfoDisk,
}

fn default_system_indicators() -> Vec<SystemIndicator> {
    vec![
        SystemIndicator::Cpu,
        SystemIndicator::Memory,
        SystemIndicator::Temperature,
    ]
}

fn default_cpu_warn_threshold() -> u32 {
    60
}

fn default_cpu_alert_threshold() -> u32 {
    80
}

fn default_mem_warn_threshold() -> u32 {
    70
}

fn default_mem_alert_threshold() -> u32 {
    85
}

fn default_temp_warn_threshold() -> i32 {
    60
}

fn default_temp_alert_threshold() -> i32 {
    80
}

fn default_disk_warn_threshold() -> u32 {
    80
}

fn default_disk_alert_threshold() -> u32 {
    90
}

impl Default for SystemModuleConfig {
    fn default() -> Self {
        Self {
            indicators: default_system_indicators(),
            cpu: SystemInfoCpu::default(),
            memory: SystemInfoMemory::default(),
            temperature: SystemInfoTemperature::default(),
            disk: SystemInfoDisk::default(),
        }
    }
}

#[derive(Deserialize, Clone, Debug)]
pub struct ClockModuleConfig {
    pub format: String,
}

impl Default for ClockModuleConfig {
    fn default() -> Self {
        Self {
            format: "%a %d %b %R".to_string(),
        }
    }
}

fn default_shutdown_cmd() -> String {
    "shutdown now".to_string()
}

fn default_suspend_cmd() -> String {
    "systemctl suspend".to_string()
}

fn default_reboot_cmd() -> String {
    "systemctl reboot".to_string()
}

fn default_logout_cmd() -> String {
    "loginctl kill-user $(whoami)".to_string()
}

#[derive(Deserialize, Default, Clone, Debug)]
pub struct SettingsModuleConfig {
    pub lock_cmd: Option<String>,
    #[serde(default = "default_shutdown_cmd")]
    pub shutdown_cmd: String,
    #[serde(default = "default_suspend_cmd")]
    pub suspend_cmd: String,
    #[serde(default = "default_reboot_cmd")]
    pub reboot_cmd: String,
    #[serde(default = "default_logout_cmd")]
    pub logout_cmd: String,
    pub audio_sinks_more_cmd: Option<String>,
    pub audio_sources_more_cmd: Option<String>,
    pub wifi_more_cmd: Option<String>,
    pub vpn_more_cmd: Option<String>,
    pub bluetooth_more_cmd: Option<String>,
    #[serde(default)]
    pub remove_airplane_btn: bool,
<<<<<<< HEAD
    #[serde(default, rename = "CustomButton")]
    pub custom_buttons: Vec<SettingsCustomButton>,
}

#[derive(Deserialize, Clone, Debug)]
pub struct SettingsCustomButton {
    pub name: String,
    pub icon: String,
    pub command: String,
    pub status_command: Option<String>,
    pub tooltip: Option<String>,
=======
    #[serde(default)]
    pub remove_idle_btn: bool,
>>>>>>> d9717bfc
}

#[derive(Deserialize, Clone, Debug)]
pub struct MediaPlayerModuleConfig {
    #[serde(default = "default_media_player_max_title_length")]
    pub max_title_length: u32,
}

impl Default for MediaPlayerModuleConfig {
    fn default() -> Self {
        MediaPlayerModuleConfig {
            max_title_length: default_media_player_max_title_length(),
        }
    }
}

fn default_media_player_max_title_length() -> u32 {
    100
}

#[derive(Deserialize, Clone, Copy, Debug)]
#[serde(untagged)]
pub enum AppearanceColor {
    Simple(HexColor),
    Complete {
        base: HexColor,
        strong: Option<HexColor>,
        weak: Option<HexColor>,
        text: Option<HexColor>,
    },
}

impl AppearanceColor {
    pub fn get_base(&self) -> Color {
        match self {
            AppearanceColor::Simple(color) => Color::from_rgb8(color.r, color.g, color.b),
            AppearanceColor::Complete { base, .. } => Color::from_rgb8(base.r, base.g, base.b),
        }
    }

    pub fn get_text(&self) -> Option<Color> {
        match self {
            AppearanceColor::Simple(_) => None,
            AppearanceColor::Complete { text, .. } => {
                text.map(|color| Color::from_rgb8(color.r, color.g, color.b))
            }
        }
    }

    pub fn get_weak_pair(&self, text_fallback: Color) -> Option<palette::Pair> {
        match self {
            AppearanceColor::Simple(_) => None,
            AppearanceColor::Complete { weak, text, .. } => weak.map(|color| {
                palette::Pair::new(
                    Color::from_rgb8(color.r, color.g, color.b),
                    text.map(|color| Color::from_rgb8(color.r, color.g, color.b))
                        .unwrap_or(text_fallback),
                )
            }),
        }
    }

    pub fn get_strong_pair(&self, text_fallback: Color) -> Option<palette::Pair> {
        match self {
            AppearanceColor::Simple(_) => None,
            AppearanceColor::Complete { strong, text, .. } => strong.map(|color| {
                palette::Pair::new(
                    Color::from_rgb8(color.r, color.g, color.b),
                    text.map(|color| Color::from_rgb8(color.r, color.g, color.b))
                        .unwrap_or(text_fallback),
                )
            }),
        }
    }
}

#[derive(Deserialize, Default, Copy, Clone, Eq, PartialEq, Debug)]
pub enum AppearanceStyle {
    #[default]
    Islands,
    Solid,
    Gradient,
}

#[derive(Deserialize, Clone, Copy, Debug)]
pub struct MenuAppearance {
    #[serde(deserialize_with = "opacity_deserializer", default = "default_opacity")]
    pub opacity: f32,
    #[serde(default)]
    pub backdrop: f32,
}

impl Default for MenuAppearance {
    fn default() -> Self {
        Self {
            opacity: default_opacity(),
            backdrop: f32::default(),
        }
    }
}

#[derive(Deserialize, Clone, Debug)]
pub struct Appearance {
    #[serde(default)]
    pub font_name: Option<String>,
    #[serde(
        deserialize_with = "scale_factor_deserializer",
        default = "default_scale_factor"
    )]
    pub scale_factor: f64,
    #[serde(default)]
    pub style: AppearanceStyle,
    #[serde(deserialize_with = "opacity_deserializer", default = "default_opacity")]
    pub opacity: f32,
    #[serde(default)]
    pub menu: MenuAppearance,
    #[serde(default = "default_background_color")]
    pub background_color: AppearanceColor,
    #[serde(default = "default_primary_color")]
    pub primary_color: AppearanceColor,
    #[serde(default = "default_secondary_color")]
    pub secondary_color: AppearanceColor,
    #[serde(default = "default_success_color")]
    pub success_color: AppearanceColor,
    #[serde(default = "default_danger_color")]
    pub danger_color: AppearanceColor,
    #[serde(default = "default_text_color")]
    pub text_color: AppearanceColor,
    #[serde(default = "default_workspace_colors")]
    pub workspace_colors: Vec<AppearanceColor>,
    pub special_workspace_colors: Option<Vec<AppearanceColor>>,
}

static PRIMARY: HexColor = HexColor::rgb(250, 179, 135);

fn scale_factor_deserializer<'de, D>(deserializer: D) -> Result<f64, D::Error>
where
    D: serde::Deserializer<'de>,
{
    let v = f64::deserialize(deserializer)?;

    if v <= 0.0 {
        return Err(serde::de::Error::custom(
            "Scale factor must be greater than 0.0",
        ));
    }

    if v > 2.0 {
        return Err(serde::de::Error::custom(
            "Scale factor cannot be greater than 2.0",
        ));
    }

    Ok(v)
}

fn default_scale_factor() -> f64 {
    1.0
}

fn opacity_deserializer<'de, D>(deserializer: D) -> Result<f32, D::Error>
where
    D: serde::Deserializer<'de>,
{
    let v = f32::deserialize(deserializer)?;

    if v < 0.0 {
        return Err(serde::de::Error::custom("Opacity cannot be negative"));
    }

    if v > 1.0 {
        return Err(serde::de::Error::custom(
            "Opacity cannot be greater than 1.0",
        ));
    }

    Ok(v)
}

fn default_opacity() -> f32 {
    1.0
}

fn default_background_color() -> AppearanceColor {
    AppearanceColor::Complete {
        base: HexColor::rgb(30, 30, 46),
        strong: Some(HexColor::rgb(69, 71, 90)),
        weak: Some(HexColor::rgb(49, 50, 68)),
        text: None,
    }
}

fn default_primary_color() -> AppearanceColor {
    AppearanceColor::Complete {
        base: PRIMARY,
        strong: None,
        weak: None,
        text: Some(HexColor::rgb(30, 30, 46)),
    }
}

fn default_secondary_color() -> AppearanceColor {
    AppearanceColor::Complete {
        base: HexColor::rgb(17, 17, 27),
        strong: Some(HexColor::rgb(24, 24, 37)),
        weak: None,
        text: None,
    }
}

fn default_success_color() -> AppearanceColor {
    AppearanceColor::Simple(HexColor::rgb(166, 227, 161))
}

fn default_danger_color() -> AppearanceColor {
    AppearanceColor::Complete {
        base: HexColor::rgb(243, 139, 168),
        weak: Some(HexColor::rgb(249, 226, 175)),
        strong: None,
        text: None,
    }
}

fn default_text_color() -> AppearanceColor {
    AppearanceColor::Simple(HexColor::rgb(205, 214, 244))
}

fn default_workspace_colors() -> Vec<AppearanceColor> {
    vec![
        AppearanceColor::Simple(PRIMARY),
        AppearanceColor::Simple(HexColor::rgb(180, 190, 254)),
        AppearanceColor::Simple(HexColor::rgb(203, 166, 247)),
    ]
}

impl Default for Appearance {
    fn default() -> Self {
        Self {
            font_name: None,
            scale_factor: 1.0,
            style: AppearanceStyle::default(),
            opacity: default_opacity(),
            menu: MenuAppearance::default(),
            background_color: default_background_color(),
            primary_color: default_primary_color(),
            secondary_color: default_secondary_color(),
            success_color: default_success_color(),
            danger_color: default_danger_color(),
            text_color: default_text_color(),
            workspace_colors: default_workspace_colors(),
            special_workspace_colors: None,
        }
    }
}

#[derive(Deserialize, Clone, Copy, Debug, Default, PartialEq, Eq)]
pub enum Position {
    #[default]
    Top,
    Bottom,
}

#[derive(Clone, Debug, PartialEq, Eq)]
pub enum ModuleName {
    AppLauncher,
    Updates,
    Clipboard,
    Workspaces,
    WindowTitle,
    SystemInfo,
    KeyboardLayout,
    KeyboardSubmap,
    Tray,
    Clock,
    Privacy,
    Settings,
    MediaPlayer,
    Custom(String),
}

impl<'de> Deserialize<'de> for ModuleName {
    fn deserialize<D>(deserializer: D) -> Result<ModuleName, D::Error>
    where
        D: Deserializer<'de>,
    {
        struct ModuleNameVisitor;
        impl Visitor<'_> for ModuleNameVisitor {
            type Value = ModuleName;
            fn expecting(&self, formatter: &mut std::fmt::Formatter) -> std::fmt::Result {
                formatter.write_str("a string representing a ModuleName")
            }
            fn visit_str<E>(self, value: &str) -> Result<ModuleName, E>
            where
                E: serde::de::Error,
            {
                Ok(match value {
                    "AppLauncher" => ModuleName::AppLauncher,
                    "Updates" => ModuleName::Updates,
                    "Clipboard" => ModuleName::Clipboard,
                    "Workspaces" => ModuleName::Workspaces,
                    "WindowTitle" => ModuleName::WindowTitle,
                    "SystemInfo" => ModuleName::SystemInfo,
                    "KeyboardLayout" => ModuleName::KeyboardLayout,
                    "KeyboardSubmap" => ModuleName::KeyboardSubmap,
                    "Tray" => ModuleName::Tray,
                    "Clock" => ModuleName::Clock,
                    "Privacy" => ModuleName::Privacy,
                    "Settings" => ModuleName::Settings,
                    "MediaPlayer" => ModuleName::MediaPlayer,
                    other => ModuleName::Custom(other.to_string()),
                })
            }
        }
        deserializer.deserialize_str(ModuleNameVisitor)
    }
}

#[derive(Deserialize, Clone, Debug)]
#[serde(untagged)]
pub enum ModuleDef {
    Single(ModuleName),
    Group(Vec<ModuleName>),
}

#[derive(Deserialize, Clone, Debug)]
pub struct Modules {
    #[serde(default)]
    pub left: Vec<ModuleDef>,
    #[serde(default)]
    pub center: Vec<ModuleDef>,
    #[serde(default)]
    pub right: Vec<ModuleDef>,
}

impl Default for Modules {
    fn default() -> Self {
        Self {
            left: vec![ModuleDef::Single(ModuleName::Workspaces)],
            center: vec![ModuleDef::Single(ModuleName::WindowTitle)],
            right: vec![ModuleDef::Group(vec![
                ModuleName::Clock,
                ModuleName::Privacy,
                ModuleName::Settings,
            ])],
        }
    }
}

#[derive(Deserialize, Clone, Default, Debug, PartialEq, Eq)]
pub enum Outputs {
    #[default]
    All,
    Active,
    #[serde(deserialize_with = "non_empty")]
    Targets(Vec<String>),
}

fn non_empty<'de, D, T>(d: D) -> Result<Vec<T>, D::Error>
where
    D: Deserializer<'de>,
    T: Deserialize<'de>,
{
    let vec = <Vec<T>>::deserialize(d)?;
    if vec.is_empty() {
        use serde::de::Error;

        Err(D::Error::custom("need non-empty"))
    } else {
        Ok(vec)
    }
}

/// Newtype wrapper around `Regex`to be deserializable and usable as a hashmap key
#[serde_as]
#[derive(Debug, Clone, Deserialize)]
#[serde(transparent)]
pub struct RegexCfg(#[serde_as(as = "DisplayFromStr")] pub Regex);

impl PartialEq for RegexCfg {
    fn eq(&self, other: &Self) -> bool {
        self.0.as_str() == other.0.as_str()
    }
}
impl Eq for RegexCfg {}

impl std::hash::Hash for RegexCfg {
    fn hash<H: std::hash::Hasher>(&self, state: &mut H) {
        // hash the raw pattern string
        self.0.as_str().hash(state);
    }
}

impl Deref for RegexCfg {
    type Target = Regex;

    fn deref(&self) -> &Self::Target {
        &self.0
    }
}

#[serde_as]
#[derive(Deserialize, Clone, Debug)]
pub struct CustomModuleDef {
    pub name: String,
    pub command: String,
    #[serde(default)]
    pub icon: Option<String>,

    /// yields json lines containing text, alt, (pot tooltip)
    pub listen_cmd: Option<String>,
    /// map of regex -> icon
    pub icons: Option<HashMap<RegexCfg, String>>,
    /// regex to show alert
    pub alert: Option<RegexCfg>,
    // .. appearance etc
}

#[derive(Deserialize, Clone, Debug)]
pub struct Config {
    #[serde(default = "default_log_level")]
    pub log_level: String,
    #[serde(default)]
    pub position: Position,
    #[serde(default)]
    pub outputs: Outputs,
    #[serde(default)]
    pub modules: Modules,
    pub app_launcher_cmd: Option<String>,
    #[serde(rename = "CustomModule", default)]
    pub custom_modules: Vec<CustomModuleDef>,
    pub clipboard_cmd: Option<String>,
    #[serde(default)]
    pub updates: Option<UpdatesModuleConfig>,
    #[serde(default)]
    pub workspaces: WorkspacesModuleConfig,
    #[serde(default)]
    pub window_title: WindowTitleConfig,
    #[serde(default)]
    pub system: SystemModuleConfig,
    #[serde(default)]
    pub clock: ClockModuleConfig,
    #[serde(default)]
    pub settings: SettingsModuleConfig,
    #[serde(default)]
    pub appearance: Appearance,
    #[serde(default)]
    pub media_player: MediaPlayerModuleConfig,
    #[serde(default)]
    pub keyboard_layout: KeyboardLayoutModuleConfig,
    #[serde(default)]
    pub enable_esc_key: bool,
}

fn default_log_level() -> String {
    "warn".to_owned()
}

fn default_truncate_title_after_length() -> u32 {
    150
}

impl Default for Config {
    fn default() -> Self {
        Self {
            log_level: default_log_level(),
            position: Position::Top,
            outputs: Outputs::default(),
            modules: Modules::default(),
            app_launcher_cmd: None,
            clipboard_cmd: None,
            updates: None,
            workspaces: WorkspacesModuleConfig::default(),
            window_title: WindowTitleConfig::default(),
            system: SystemModuleConfig::default(),
            clock: ClockModuleConfig::default(),
            settings: SettingsModuleConfig::default(),
            appearance: Appearance::default(),
            media_player: MediaPlayerModuleConfig::default(),
            keyboard_layout: KeyboardLayoutModuleConfig::default(),
            custom_modules: vec![],
            enable_esc_key: false,
        }
    }
}

pub fn get_config(path: Option<PathBuf>) -> Result<(Config, PathBuf), Box<dyn Error + Send>> {
    match path {
        Some(p) => {
            info!("Config path provided {p:?}");
            expand_path(p).and_then(|expanded| {
                if !expanded.exists() {
                    Err(Box::new(std::io::Error::new(
                        std::io::ErrorKind::NotFound,
                        format!("Config file does not exist: {}", expanded.display()),
                    )))
                } else {
                    Ok((read_config(&expanded).unwrap_or_default(), expanded))
                }
            })
        }
        None => expand_path(PathBuf::from(DEFAULT_CONFIG_FILE_PATH)).map(|expanded| {
            let parent = expanded
                .parent()
                .expect("Failed to get default config parent directory");

            if !parent.exists() {
                std::fs::create_dir_all(parent)
                    .expect("Failed to create default config parent directory");
            }

            (read_config(&expanded).unwrap_or_default(), expanded)
        }),
    }
}

fn expand_path(path: PathBuf) -> Result<PathBuf, Box<dyn Error + Send>> {
    let str_path = path.to_string_lossy();
    let expanded =
        shellexpand::full(&str_path).map_err(|e| Box::new(e) as Box<dyn Error + Send>)?;

    Ok(PathBuf::from(expanded.to_string()))
}

fn read_config(path: &Path) -> Result<Config, Box<dyn Error + Send>> {
    let mut content = String::new();
    let read_result = File::open(path).and_then(|mut file| file.read_to_string(&mut content));

    match read_result {
        Ok(_) => {
            info!("Decoding config file {path:?}");

            let res = toml::from_str(&content);

            match res {
                Ok(config) => {
                    info!("Config file loaded successfully");
                    Ok(config)
                }
                Err(e) => {
                    warn!("Failed to parse config file: {e}");
                    Err(Box::new(e))
                }
            }
        }
        Err(e) => {
            warn!("Failed to read config file: {e}");

            Err(Box::new(e))
        }
    }
}

enum Event {
    Changed,
    Removed,
}

pub fn subscription(path: &Path) -> Subscription<Message> {
    let id = TypeId::of::<Config>();
    let path = path.to_path_buf();

    Subscription::run_with_id(
        id,
        channel(100, async move |mut output| {
            match (path.parent(), path.file_name(), Inotify::init()) {
                (Some(folder), Some(file_name), Ok(inotify)) => {
                    debug!("Watching config file at {path:?}");

                    let res = inotify.watches().add(
                        folder,
                        WatchMask::CREATE | WatchMask::DELETE | WatchMask::MOVE | WatchMask::MODIFY,
                    );

                    if let Err(e) = res {
                        error!("Failed to add watch for {folder:?}: {e}");
                        return;
                    }

                    let buffer = [0; 1024];
                    let stream = inotify.into_event_stream(buffer);

                    if let Ok(stream) = stream {
                        let mut stream = stream.ready_chunks(10);

                        loop {
                            let events = stream.next().await.unwrap_or(vec![]);

                            let mut file_event = None;

                            for event in events {
                                debug!("Event: {event:?}");
                                match event {
                                    Ok(inotify::Event {
                                        name: Some(name),
                                        mask: EventMask::DELETE | EventMask::MOVED_FROM,
                                        ..
                                    }) if file_name == name => {
                                        debug!("File deleted or moved");
                                        file_event = Some(Event::Removed);
                                    }
                                    Ok(inotify::Event {
                                        name: Some(name),
                                        mask:
                                            EventMask::CREATE | EventMask::MODIFY | EventMask::MOVED_TO,
                                        ..
                                    }) if file_name == name => {
                                        debug!("File created or moved");

                                        file_event = Some(Event::Changed);
                                    }
                                    _ => {
                                        debug!("Ignoring event");
                                    }
                                }
                            }

                            match file_event {
                                Some(Event::Changed) => {
                                    info!("Reload config file");

                                    let new_config = read_config(&path).unwrap_or_default();

                                    let _ = output
                                        .send(Message::ConfigChanged(Box::new(new_config)))
                                        .await;
                                }
                                Some(Event::Removed) => {
                                    info!("Config file removed");
                                    let _ =
                                        output.send(Message::ConfigChanged(Box::default())).await;
                                }
                                None => {
                                    debug!("No relevant file event detected.");
                                }
                            }
                        }
                    }
                }
                (None, _, _) => {
                    error!(
                        "Config file path does not have a parent directory, cannot watch for changes"
                    );
                }
                (_, None, _) => {
                    error!("Config file path does not have a file name, cannot watch for changes");
                }
                (_, _, Err(e)) => {
                    error!("Failed to initialize inotify: {e}");
                }
            }
        }),
    )
}<|MERGE_RESOLUTION|>--- conflicted
+++ resolved
@@ -255,7 +255,6 @@
     pub bluetooth_more_cmd: Option<String>,
     #[serde(default)]
     pub remove_airplane_btn: bool,
-<<<<<<< HEAD
     #[serde(default, rename = "CustomButton")]
     pub custom_buttons: Vec<SettingsCustomButton>,
 }
@@ -267,10 +266,8 @@
     pub command: String,
     pub status_command: Option<String>,
     pub tooltip: Option<String>,
-=======
     #[serde(default)]
     pub remove_idle_btn: bool,
->>>>>>> d9717bfc
 }
 
 #[derive(Deserialize, Clone, Debug)]
