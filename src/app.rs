--- conflicted
+++ resolved
@@ -69,15 +69,9 @@
     ConfigChanged(Box<Config>),
     ToggleMenu(MenuType, Id, ButtonUIRef),
     CloseMenu(Id),
-<<<<<<< HEAD
     Clipboard(clipboard::Message),
     AppLauncher(app_launcher::Message),
     Custom(String, custom_module::Message),
-=======
-    CloseAllMenus,
-    OpenLauncher,
-    OpenClipboard,
->>>>>>> d7c85878
     Updates(modules::updates::Message),
     Workspaces(modules::workspaces::Message),
     WindowTitle(modules::window_title::Message),
@@ -90,6 +84,7 @@
     Settings(modules::settings::Message),
     MediaPlayer(modules::media_player::Message),
     OutputEvent((OutputEvent, WlOutput)),
+    CloseAllMenus,
 }
 
 impl App {
@@ -250,36 +245,19 @@
                     }
                     _ => {}
                 };
-                cmd.push(self.outputs.toggle_menu(id, menu_type, button_ui_ref, &self.config));
+                cmd.push(self.outputs.toggle_menu(
+                    id,
+                    menu_type,
+                    button_ui_ref,
+                    self.config.menu_keyboard_focus,
+                ));
 
                 Task::batch(cmd)
             }
-<<<<<<< HEAD
-            Message::CloseMenu(id) => self.outputs.close_menu(id),
+            Message::CloseMenu(id) => self.outputs.close_menu(id, self.config.menu_keyboard_focus),
             Message::AppLauncher(msg) => {
                 if let Some(app_launcher) = self.app_launcher.as_mut() {
                     app_launcher.update(msg);
-=======
-            Message::CloseMenu(id) => self.outputs.close_menu(id, &self.config),
-            Message::CloseAllMenus => {
-                if self.outputs.menu_is_open() {
-                    self.outputs.close_all_menus(&self.config)
-                } else {
-                    Task::none()
-                }
-            }
-            Message::Updates(message) => {
-                if let Some(updates_config) = self.config.updates.as_ref() {
-                    self.updates
-                        .update(message, updates_config, &mut self.outputs, &self.config)
-                } else {
-                    Task::none()
-                }
-            }
-            Message::OpenLauncher => {
-                if let Some(app_launcher_cmd) = self.config.app_launcher_cmd.as_ref() {
-                    utils::launcher::execute_command(app_launcher_cmd.to_string());
->>>>>>> d7c85878
                 }
 
                 Task::none()
@@ -300,7 +278,11 @@
                         }
                         modules::updates::Action::CloseMenu(id, task) => Task::batch(vec![
                             task.map(Message::Updates),
-                            self.outputs.close_menu_if(id, MenuType::Updates),
+                            self.outputs.close_menu_if(
+                                id,
+                                MenuType::Updates,
+                                self.config.menu_keyboard_focus,
+                            ),
                         ]),
                     }
                 } else {
@@ -334,59 +316,46 @@
                 self.keyboard_submap.update(message);
                 Task::none()
             }
-<<<<<<< HEAD
             Message::Tray(msg) => match self.tray.update(msg) {
                 modules::tray::Action::None => Task::none(),
-                modules::tray::Action::ToggleMenu(name, id, button_ui_ref) => self
+                modules::tray::Action::ToggleMenu(name, id, button_ui_ref) => {
+                    self.outputs.toggle_menu(
+                        id,
+                        MenuType::Tray(name),
+                        button_ui_ref,
+                        self.config.menu_keyboard_focus,
+                    )
+                }
+                modules::tray::Action::TrayMenuCommand(task) => task.map(Message::Tray),
+                modules::tray::Action::CloseTrayMenu(name) => self
                     .outputs
-                    .toggle_menu(id, MenuType::Tray(name), button_ui_ref),
-                modules::tray::Action::TrayMenuCommand(task) => task.map(Message::Tray),
-                modules::tray::Action::CloseTrayMenu(name) => {
-                    self.outputs.close_all_menu_if(MenuType::Tray(name))
-                }
+                    .close_all_menu_if(MenuType::Tray(name), self.config.menu_keyboard_focus),
             },
-=======
-            Message::Tray(msg) => {
-                let close_tray = match &msg {
-                    TrayMessage::Event(event) => {
-                        if let ServiceEvent::Update(TrayEvent::Unregistered(name)) = event.as_ref()
-                        {
-                            self.outputs.close_all_menu_if(MenuType::Tray(name.clone()), &self.config)
-                        } else {
-                            Task::none()
-                        }
-                    }
-                    _ => Task::none(),
-                };
-
-                Task::batch(vec![self.tray.update(msg), close_tray])
-            }
->>>>>>> d7c85878
             Message::Clock(message) => {
                 self.clock.update(message);
                 Task::none()
             }
-<<<<<<< HEAD
             Message::Privacy(msg) => {
                 self.privacy.update(msg);
                 Task::none()
-=======
-            Message::Privacy(msg) => self.privacy.update(msg),
-            Message::Settings(message) => {
-                self.settings
-                    .update(message, &self.config.settings, &mut self.outputs, &self.config)
->>>>>>> d7c85878
             }
             Message::Settings(message) => match self.settings.update(message) {
                 modules::settings::Action::None => Task::none(),
                 modules::settings::Action::Command(task) => task.map(Message::Settings),
-                modules::settings::Action::CloseMenu(id) => self.outputs.close_menu(id),
-                modules::settings::Action::RequestKeyboard(id) => self.outputs.request_keyboard(id),
-                modules::settings::Action::ReleaseKeyboard(id) => self.outputs.release_keyboard(id),
+                modules::settings::Action::CloseMenu(id) => {
+                    self.outputs.close_menu(id, self.config.menu_keyboard_focus)
+                }
+                modules::settings::Action::RequestKeyboard(id) => self
+                    .outputs
+                    .request_keyboard(id, self.config.menu_keyboard_focus),
+                modules::settings::Action::ReleaseKeyboard(id) => self
+                    .outputs
+                    .release_keyboard(id, self.config.menu_keyboard_focus),
                 modules::settings::Action::ReleaseKeyboardWithCommand(id, task) => {
                     Task::batch(vec![
                         task.map(Message::Settings),
-                        self.outputs.release_keyboard(id),
+                        self.outputs
+                            .release_keyboard(id, self.config.menu_keyboard_focus),
                     ])
                 }
             },
@@ -422,6 +391,14 @@
                 modules::media_player::Action::None => Task::none(),
                 modules::media_player::Action::Command(task) => task.map(Message::MediaPlayer),
             },
+            Message::CloseAllMenus => {
+                if self.outputs.menu_is_open() {
+                    self.outputs
+                        .close_all_menus(self.config.menu_keyboard_focus)
+                } else {
+                    Task::none()
+                }
+            }
         }
     }
 
