--- conflicted
+++ resolved
@@ -390,7 +390,8 @@
     pub remove_airplane_btn: bool,
     #[serde(default)]
     pub remove_idle_btn: bool,
-<<<<<<< HEAD
+    #[serde(default = "default_settings_indicators")]
+    pub indicators: Vec<SettingsIndicator>,
     #[serde(default, rename = "CustomButton")]
     pub custom_buttons: Vec<SettingsCustomButton>,
 }
@@ -402,10 +403,6 @@
     pub command: String,
     pub status_command: Option<String>,
     pub tooltip: Option<String>,
-=======
-    #[serde(default = "default_settings_indicators")]
-    pub indicators: Vec<SettingsIndicator>,
->>>>>>> b68c1da2
 }
 
 #[derive(Deserialize, Clone, Debug)]
