use self::{
    audio::AudioMessage, bluetooth::BluetoothMessage, network::NetworkMessage, power::PowerMessage,
};
use crate::{
    app::WindowInfo, components::icons::{icon, Icons}, config::SettingsModuleConfig, menu::{self}, modules::settings::power::power_menu, password_dialog, services::{
        audio::{AudioCommand, AudioService},
        bluetooth::{BluetoothCommand, BluetoothService},
        brightness::{BrightnessCommand, BrightnessService},
        idle_inhibitor::IdleInhibitorManager,
        network::{NetworkCommand, NetworkEvent, NetworkService},
        upower::{PowerProfileCommand, UPowerService},
        ReadOnlyService, Service, ServiceEvent,
    }, style::{
        HeaderButtonStyle, QuickSettingsButtonStyle, QuickSettingsSubMenuButtonStyle,
        SettingsButtonStyle,
    }
};
use brightness::BrightnessMessage;
use iced::{
    alignment::{Horizontal, Vertical},
    widget::{
        button, column, container, horizontal_space, row, text, vertical_rule, Column, Row, Space,
    },
    window::Id,
    Alignment, Background, Border, Element, Length, Padding, Subscription, Task, Theme,
};
use log::info;
use upower::UPowerMessage;

pub mod audio;
pub mod bluetooth;
pub mod brightness;
pub mod network;
mod power;
mod upower;

pub struct Settings {
    audio: Option<AudioService>,
    brightness: Option<BrightnessService>,
    network: Option<NetworkService>,
    bluetooth: Option<BluetoothService>,
    idle_inhibitor: Option<IdleInhibitorManager>,
    sub_menu: Option<SubMenu>,
    upower: Option<UPowerService>,
    pub password_dialog: Option<(String, String)>,
}

impl Default for Settings {
    fn default() -> Self {
        Settings {
            audio: None,
            brightness: None,
            network: None,
            bluetooth: None,
            idle_inhibitor: IdleInhibitorManager::new(),
            sub_menu: None,
            upower: None,
            password_dialog: None,
        }
    }
}

#[derive(Debug, Clone)]
pub enum Message {
    ToggleMenu,
    UPower(UPowerMessage),
    Network(NetworkMessage),
    Bluetooth(BluetoothMessage),
    Audio(AudioMessage),
    Brightness(BrightnessMessage),
    ToggleInhibitIdle,
    Lock,
    Power(PowerMessage),
    ToggleSubMenu(SubMenu),
    PasswordDialog(password_dialog::Message),
}

#[derive(Debug, PartialEq, Eq, Clone, Copy)]
pub enum SubMenu {
    Power,
    Sinks,
    Sources,
    Wifi,
    Vpn,
    Bluetooth,
}

impl Settings {
    pub fn update(
        &mut self,
        message: Message,
        config: &SettingsModuleConfig,
        menu: Option<(&Id, &mut WindowInfo)>,
    ) -> Task<crate::app::Message> {
        match message {
            Message::ToggleMenu => {
                self.sub_menu = None;
                self.password_dialog = None;
                Task::batch(vec![menu::toggle(menu, WindowInfo::Settings)])
            }
            Message::Audio(msg) => match msg {
                AudioMessage::Event(event) => match event {
                    ServiceEvent::Init(service) => {
                        self.audio = Some(service);
                        Task::none()
                    }
                    ServiceEvent::Update(data) => {
                        if let Some(audio) = self.audio.as_mut() {
                            audio.update(data);
                        }
                        Task::none()
                    }
                    ServiceEvent::Error(_) => Task::none(),
                },
                AudioMessage::ToggleSinkMute => {
                    if let Some(audio) = self.audio.as_mut() {
                        let _ = audio.command(AudioCommand::ToggleSinkMute);
                    }
                    Task::none()
                }
                AudioMessage::SinkVolumeChanged(value) => {
                    if let Some(audio) = self.audio.as_mut() {
                        let _ = audio.command(AudioCommand::SinkVolume(value));
                    }
                    Task::none()
                }
                AudioMessage::DefaultSinkChanged(name, port) => {
                    if let Some(audio) = self.audio.as_mut() {
                        let _ = audio.command(AudioCommand::DefaultSink(name, port));
                    }
                    Task::none()
                }
                AudioMessage::ToggleSourceMute => {
                    if let Some(audio) = self.audio.as_mut() {
                        let _ = audio.command(AudioCommand::ToggleSourceMute);
                    }
                    Task::none()
                }
                AudioMessage::SourceVolumeChanged(value) => {
                    if let Some(audio) = self.audio.as_mut() {
                        let _ = audio.command(AudioCommand::SourceVolume(value));
                    }
                    Task::none()
                }
                AudioMessage::DefaultSourceChanged(name, port) => {
                    if let Some(audio) = self.audio.as_mut() {
                        let _ = audio.command(AudioCommand::DefaultSource(name, port));
                    }
                    Task::none()
                }
                AudioMessage::SinksMore => {
                    if let Some(cmd) = &config.audio_sinks_more_cmd {
                        crate::utils::launcher::execute_command(cmd.to_string());
                        if let Some((id, _)) = menu {
                            menu::close_menu(*id)
                        } else {
                            Task::none()
                        }
                    } else {
                        Task::none()
                    }
                }
                AudioMessage::SourcesMore => {
                    if let Some(cmd) = &config.audio_sources_more_cmd {
                        crate::utils::launcher::execute_command(cmd.to_string());
                        if let Some((id, _)) = menu {
                            menu::close_menu(*id)
                        } else {
                            Task::none()
                        }
                    } else {
                        Task::none()
                    }
                }
            },
            Message::UPower(msg) => match msg {
                UPowerMessage::Event(event) => match event {
                    ServiceEvent::Init(service) => {
                        self.upower = Some(service);
                        Task::none()
                    }
                    ServiceEvent::Update(data) => {
                        if let Some(upower) = self.upower.as_mut() {
                            upower.update(data);
                        }
                        Task::none()
                    }
                    ServiceEvent::Error(_) => Task::none(),
                },
                UPowerMessage::TogglePowerProfile => {
                    if let Some(upower) = self.upower.as_mut() {
                        upower.command(PowerProfileCommand::Toggle).map(|event| {
                            crate::app::Message::Settings(Message::UPower(UPowerMessage::Event(
                                event,
                            )))
                        })
                    } else {
                        Task::none()
                    }
                }
            },
            Message::Network(msg) => match msg {
                NetworkMessage::Event(event) => match event {
                    ServiceEvent::Init(service) => {
                        self.network = Some(service);
                        Task::none()
                    }
                    ServiceEvent::Update(NetworkEvent::RequestPasswordForSSID(ssid)) => {
                        self.password_dialog = Some((ssid, "".to_string()));
                        // menu.set_keyboard_interactivity()
                        Task::none()
                    }
                    ServiceEvent::Update(data) => {
                        if let Some(network) = self.network.as_mut() {
                            network.update(data);
                        }
                        Task::none()
                    }
                    _ => Task::none(),
                },
                NetworkMessage::ToggleAirplaneMode => {
                    if let Some(network) = self.network.as_mut() {
                        network
                            .command(NetworkCommand::ToggleAirplaneMode)
                            .map(|event| {
                                crate::app::Message::Settings(Message::Network(
                                    NetworkMessage::Event(event),
                                ))
                            })
                    } else {
                        Task::none()
                    }
                }
                NetworkMessage::ToggleWiFi => {
                    if let Some(network) = self.network.as_mut() {
                        network.command(NetworkCommand::ToggleWiFi).map(|event| {
                            crate::app::Message::Settings(Message::Network(NetworkMessage::Event(
                                event,
                            )))
                        })
                    } else {
                        Task::none()
                    }
                }
                NetworkMessage::SelectAccessPoint(ac) => {
                    if let Some(network) = self.network.as_mut() {
                        network
                            .command(NetworkCommand::SelectAccessPoint((ac, None)))
                            .map(|event| {
                                crate::app::Message::Settings(Message::Network(
                                    NetworkMessage::Event(event),
                                ))
                            })
                    } else {
                        Task::none()
                    }
                }
                NetworkMessage::RequestWiFiPassword(ssid) => {
                    info!("Requesting password for {}", ssid);
                    self.password_dialog = Some((ssid, "".to_string()));
                    // menu.set_keyboard_interactivity()
                    Task::none()
                }
                NetworkMessage::ScanNearByWiFi => {
                    if let Some(network) = self.network.as_mut() {
                        network
                            .command(NetworkCommand::ScanNearByWiFi)
                            .map(|event| {
                                crate::app::Message::Settings(Message::Network(
                                    NetworkMessage::Event(event),
                                ))
                            })
                    } else {
                        Task::none()
                    }
                }
                NetworkMessage::WiFiMore => {
                    if let Some(cmd) = &config.wifi_more_cmd {
                        crate::utils::launcher::execute_command(cmd.to_string());
                        if let Some((id, _)) = menu {
                            menu::close_menu(*id)
                        } else {
                            Task::none()
                        }
                    } else {
                        Task::none()
                    }
                }
                NetworkMessage::VpnMore => {
                    if let Some(cmd) = &config.vpn_more_cmd {
                        crate::utils::launcher::execute_command(cmd.to_string());
                        if let Some((id, _)) = menu {
                            menu::close_menu(*id)
                        } else {
                            Task::none()
                        }
                    } else {
                        Task::none()
                    }
                }
<<<<<<< HEAD
                _ => Task::none(),
=======
                NetworkMessage::ToggleVpn(vpn) => {
                    if let Some(network) = self.network.as_mut() {
                        network
                            .command(NetworkCommand::ToggleVpn(vpn))
                            .map(|event| {
                                crate::app::Message::Settings(Message::Network(
                                    NetworkMessage::Event(event),
                                ))
                            })
                    } else {
                        Command::none()
                    }
                }
>>>>>>> 1f0f1cfb
            },
            Message::Bluetooth(msg) => match msg {
                BluetoothMessage::Event(event) => match event {
                    ServiceEvent::Init(service) => {
                        self.bluetooth = Some(service);
                        Task::none()
                    }
                    ServiceEvent::Update(data) => {
                        if let Some(bluetooth) = self.bluetooth.as_mut() {
                            bluetooth.update(data);
                        }
                        Task::none()
                    }
                    _ => Task::none(),
                },
                BluetoothMessage::Toggle => {
                    if let Some(bluetooth) = self.bluetooth.as_mut() {
                        bluetooth.command(BluetoothCommand::Toggle).map(|event| {
                            crate::app::Message::Settings(Message::Bluetooth(
                                BluetoothMessage::Event(event),
                            ))
                        })
                    } else {
                        Task::none()
                    }
                }
                BluetoothMessage::More => {
                    if let Some(cmd) = &config.bluetooth_more_cmd {
                        crate::utils::launcher::execute_command(cmd.to_string());
                        if let Some((id, _)) = menu {
                            menu::close_menu(*id)
                        } else {
                            Task::none()
                        }
                    } else {
                        Task::none()
                    }
                }
            },
            Message::Brightness(msg) => match msg {
                BrightnessMessage::Event(event) => match event {
                    ServiceEvent::Init(service) => {
                        self.brightness = Some(service);
                        Task::none()
                    }
                    ServiceEvent::Update(data) => {
                        if let Some(brightness) = self.brightness.as_mut() {
                            brightness.update(data);
                        }
                        Task::none()
                    }
                    _ => Task::none(),
                },
                BrightnessMessage::Change(value) => {
                    if let Some(brightness) = self.brightness.as_mut() {
                        brightness
                            .command(BrightnessCommand::Set(value))
                            .map(|event| {
                                crate::app::Message::Settings(Message::Brightness(
                                    BrightnessMessage::Event(event),
                                ))
                            })
                    } else {
                        Task::none()
                    }
                }
            },
            Message::ToggleSubMenu(menu_type) => {
                if self.sub_menu == Some(menu_type) {
                    self.sub_menu.take();
                } else {
                    self.sub_menu.replace(menu_type);

                    if menu_type == SubMenu::Wifi {
                        if let Some(network) = self.network.as_mut() {
                            return network
                                .command(NetworkCommand::ScanNearByWiFi)
                                .map(|event| {
                                    crate::app::Message::Settings(Message::Network(
                                        NetworkMessage::Event(event),
                                    ))
                                });
                        }
                    }
                }

                Task::none()
            }
            Message::ToggleInhibitIdle => {
                if let Some(idle_inhibitor) = &mut self.idle_inhibitor {
                    idle_inhibitor.toggle();
                }
                Task::none()
            }
            Message::Lock => {
                if let Some(lock_cmd) = &config.lock_cmd {
                    crate::utils::launcher::execute_command(lock_cmd.to_string());
                }
                Task::none()
            }
            Message::Power(msg) => {
                msg.update();
                Task::none()
            } 
            Message::PasswordDialog(msg) => match msg {
                  password_dialog::Message::PasswordChanged(password) => {
                      if let Some((_, current_password)) = &mut self.password_dialog {
                          *current_password = password;
                      }

                      Task::none()
                  }
                  password_dialog::Message::DialogConfirmed => {
                      if let Some((ssid, password)) = self.password_dialog.take() {
                          let network_command = if let Some(network) = self.network.as_mut() {
                              let ap = network
                                  .wireless_access_points
                                  .iter()
                                  .find(|ap| ap.ssid == ssid)
                                  .cloned();
                              if let Some(ap) = ap {
                                  network
                                      .command(NetworkCommand::SelectAccessPoint((
                                          ap,
                                          Some(password),
                                      )))
                                      .map(|event| {
                                          crate::app::Message::Settings(Message::Network(
                                              NetworkMessage::Event(event),
                                          ))
                                      })
                              } else {
                                  Task::none()
                              }
                          } else {
                              Task::none()
                          };
                          Task::batch(vec![network_command])
                      } else {
                          Task::none()
                      }
                  }
                  password_dialog::Message::DialogCancelled => {
                      if let Some((_, _)) = self.password_dialog.take() {
                          Task::none()
                          // menu.unset_keyboard_interactivity()
                      } else {
                          Task::none()
                      }
                  }
              },
        }
    }

    pub fn view(&self) -> Element<Message> {
        button(
            Row::new()
                .push_maybe(
                    self.idle_inhibitor
                        .as_ref()
                        .filter(|i| i.is_inhibited())
                        .map(|_| {
                            container(icon(Icons::EyeOpened)).style(|theme: &Theme| {
                                container::Style {
                                    text_color: Some(theme.palette().danger),
                                    ..Default::default()
                                }
                            })
                        }),
                )
                .push_maybe(
                    self.upower
                        .as_ref()
                        .and_then(|p| p.power_profile.indicator()),
                )
                .push_maybe(self.audio.as_ref().and_then(|a| a.sink_indicator()))
                .push(
                    Row::new()
                        .push_maybe(
                            self.network
                                .as_ref()
                                .and_then(|n| n.get_connection_indicator()),
                        )
                        .push_maybe(self.network.as_ref().and_then(|n| n.get_vpn_indicator()))
                        .spacing(4),
                )
                .push_maybe(
                    self.upower
                        .as_ref()
                        .and_then(|upower| upower.battery)
                        .map(|battery| battery.indicator()),
                )
                .spacing(8),
        )
        .style(HeaderButtonStyle::Right.into_style())
        .padding([2, 8])
        .on_press(Message::ToggleMenu)
        .into()
    }

    pub fn menu_view(&self, config: &SettingsModuleConfig) -> Element<Message> {
        if let Some((ssid, current_password)) = &self.password_dialog {
            password_dialog::view(ssid, current_password).map(Message::PasswordDialog)
        } else {
            let battery_data = self
                .upower
                .as_ref()
                .and_then(|upower| upower.battery)
                .map(|battery| battery.settings_indicator());
            let right_buttons = Row::new()
                .push_maybe(config.lock_cmd.as_ref().map(|_| {
                    button(icon(Icons::Lock))
                        .padding([8, 13])
                        .on_press(Message::Lock)
                        .style(SettingsButtonStyle.into_style())
                }))
                .push(
                    button(icon(if self.sub_menu == Some(SubMenu::Power) {
                        Icons::Close
                    } else {
                        Icons::Power
                    }))
                    .padding([8, 13])
                    .on_press(Message::ToggleSubMenu(SubMenu::Power))
                    .style(SettingsButtonStyle.into_style()),
                )
                .spacing(8);

            let header = Row::new()
                .push_maybe(battery_data)
                .push(Space::with_width(Length::Fill))
                .push(right_buttons)
                .spacing(8)
                .width(Length::Fill);

            let (sink_slider, source_slider) = self
                .audio
                .as_ref()
                .map(|a| a.audio_sliders(self.sub_menu))
                .unwrap_or((None, None));

            let wifi_setting_button = self.network.as_ref().and_then(|n| {
                n.get_wifi_quick_setting_button(self.sub_menu, config.wifi_more_cmd.is_some())
            });
            let quick_settings = quick_settings_section(
                vec![
                    wifi_setting_button,
                    self.bluetooth.as_ref().and_then(|b| {
                        b.get_quick_setting_button(
                            self.sub_menu,
                            config.bluetooth_more_cmd.is_some(),
                        )
                    }),
                    self.network.as_ref().map(|n| {
                        n.get_vpn_quick_setting_button(self.sub_menu, config.vpn_more_cmd.is_some())
                    }),
                    self.network
                        .as_ref()
                        .map(|n| n.get_airplane_mode_quick_setting_button()),
                    self.idle_inhibitor.as_ref().map(|idle_inhibitor| {
                        (
                            quick_setting_button(
                                if idle_inhibitor.is_inhibited() {
                                    Icons::EyeOpened
                                } else {
                                    Icons::EyeClosed
                                },
                                "Idle Inhibitor".to_string(),
                                None,
                                idle_inhibitor.is_inhibited(),
                                Message::ToggleInhibitIdle,
                                None,
                            ),
                            None,
                        )
                    }),
                    self.upower
                        .as_ref()
                        .and_then(|u| u.power_profile.get_quick_setting_button()),
                ]
                .into_iter()
                .flatten()
                .collect::<Vec<_>>(),
            );

            Column::new()
                .push(header)
                .push_maybe(
                    self.sub_menu
                        .filter(|menu_type| *menu_type == SubMenu::Power)
                        .map(|_| sub_menu_wrapper(power_menu().map(Message::Power))),
                )
                .push_maybe(sink_slider)
                .push_maybe(
                    self.sub_menu
                        .filter(|menu_type| *menu_type == SubMenu::Sinks)
                        .and_then(|_| {
                            self.audio.as_ref().map(|a| {
                                sub_menu_wrapper(
                                    a.sinks_submenu(config.audio_sinks_more_cmd.is_some()),
                                )
                            })
                        }),
                )
                .push_maybe(source_slider)
                .push_maybe(
                    self.sub_menu
                        .filter(|menu_type| *menu_type == SubMenu::Sources)
                        .and_then(|_| {
                            self.audio.as_ref().map(|a| {
                                sub_menu_wrapper(
                                    a.sources_submenu(config.audio_sources_more_cmd.is_some()),
                                )
                            })
                        }),
                )
                .push_maybe(self.brightness.as_ref().map(|b| b.brightness_slider()))
                .push(quick_settings)
                .spacing(16)
                .padding(16)
                .max_width(350.)
                .into()
        }
    }

    pub fn subscription(&self) -> Subscription<Message> {
        Subscription::batch(vec![
            UPowerService::subscribe().map(|event| Message::UPower(UPowerMessage::Event(event))),
            AudioService::subscribe().map(|evenet| Message::Audio(AudioMessage::Event(evenet))),
            BrightnessService::subscribe()
                .map(|event| Message::Brightness(BrightnessMessage::Event(event))),
            NetworkService::subscribe().map(|event| Message::Network(NetworkMessage::Event(event))),
            BluetoothService::subscribe()
                .map(|event| Message::Bluetooth(BluetoothMessage::Event(event))),
        ])
    }
}

fn quick_settings_section<'a>(
    buttons: Vec<(Element<'a, Message>, Option<Element<'a, Message>>)>,
) -> Element<'a, Message> {
    let mut section = column!().spacing(8);

    let mut before: Option<(Element<'a, Message>, Option<Element<'a, Message>>)> = None;

    for (button, menu) in buttons.into_iter() {
        if let Some((before_button, before_menu)) = before.take() {
            section = section.push(row![before_button, button].width(Length::Fill).spacing(8));

            if let Some(menu) = before_menu {
                section = section.push(sub_menu_wrapper(menu));
            }

            if let Some(menu) = menu {
                section = section.push(sub_menu_wrapper(menu));
            }
        } else {
            before = Some((button, menu));
        }
    }

    if let Some((before_button, before_menu)) = before.take() {
        section = section.push(
            row![before_button, horizontal_space()]
                .width(Length::Fill)
                .spacing(8),
        );

        if let Some(menu) = before_menu {
            section = section.push(sub_menu_wrapper(menu));
        }
    }

    section.into()
}

fn sub_menu_wrapper<Msg: 'static>(content: Element<Msg>) -> Element<Msg> {
    container(content)
        .style(|theme: &Theme| container::Style {
            background: Background::Color(theme.extended_palette().secondary.strong.color).into(),
            border: Border::default().rounded(16),
            ..container::Style::default()
        })
        .padding(8)
        .width(Length::Fill)
        .into()
}

fn quick_setting_button<'a, Msg: Clone + 'static>(
    icon_type: Icons,
    title: String,
    subtitle: Option<String>,
    active: bool,
    on_press: Msg,
    with_submenu: Option<(SubMenu, Option<SubMenu>, Msg)>,
) -> Element<'a, Msg> {
    let main_content = row!(
        icon(icon_type).size(20),
        Column::new()
            .push(text(title).size(12))
            .push_maybe(subtitle.map(|s| text(s).size(10)))
            .spacing(4)
    )
    .spacing(8)
    .padding(Padding::ZERO.left(4))
    .width(Length::Fill)
    .align_y(Alignment::Center);

    button(
        Row::new()
            .push(main_content)
            .push_maybe(with_submenu.as_ref().map(|_| vertical_rule(1)))
            .push_maybe(with_submenu.map(|(menu_type, submenu, msg)| {
                button(
                    container(icon(if Some(menu_type) == submenu {
                        Icons::Close
                    } else {
                        Icons::VerticalDots
                    }))
                    .align_y(Vertical::Center)
                    .align_x(Horizontal::Center),
                )
                .padding([4, if Some(menu_type) == submenu { 9 } else { 12 }])
                .style(QuickSettingsSubMenuButtonStyle(active).into_style())
                .width(Length::Shrink)
                .height(Length::Shrink)
                .on_press(msg)
            }))
            .spacing(4)
            .align_y(Alignment::Center)
            .height(Length::Fill),
    )
    .padding([4, 8])
    .on_press(on_press)
    .height(Length::Fill)
    .width(Length::Fill)
    .style(QuickSettingsButtonStyle(active).into_style())
    .width(Length::Fill)
    .height(Length::Fixed(50.))
    .into()
}<|MERGE_RESOLUTION|>--- conflicted
+++ resolved
@@ -298,9 +298,6 @@
                         Task::none()
                     }
                 }
-<<<<<<< HEAD
-                _ => Task::none(),
-=======
                 NetworkMessage::ToggleVpn(vpn) => {
                     if let Some(network) = self.network.as_mut() {
                         network
@@ -311,10 +308,9 @@
                                 ))
                             })
                     } else {
-                        Command::none()
-                    }
-                }
->>>>>>> 1f0f1cfb
+                        Task::none()
+                    }
+                }
             },
             Message::Bluetooth(msg) => match msg {
                 BluetoothMessage::Event(event) => match event {
