use app::App;
use config::{read_config, Position};
use flexi_logger::{
    Age, Cleanup, Criterion, FileSpec, LogSpecBuilder, LogSpecification, Logger, Naming,
};
use iced::Font;
use iced_layershell::{
    reexport::{Anchor, KeyboardInteractivity},
    settings::{LayerShellSettings, Settings, StartMode},
    MultiApplication,
};
use log::error;
use std::{backtrace::Backtrace, borrow::Cow, panic};

mod app;
mod centerbox;
mod components;
mod config;
mod menu;
mod modules;
mod password_dialog;
mod services;
mod style;
mod utils;

const ICON_FONT: &[u8] = include_bytes!("../assets/SymbolsNerdFont-Regular.ttf");
const HEIGHT: u32 = 34;

<<<<<<< HEAD
fn get_log_spec(log_level: LevelFilter) -> LogSpecification {
    LogSpecBuilder::new()
        .default(log::LevelFilter::Error)
        .module(
            "ashell",
            if cfg!(debug_assertions) {
                log::LevelFilter::Debug
            } else {
                log_level
            },
        )
        .build()
=======
fn get_log_spec(log_level: &str) -> LogSpecification {
    LogSpecification::env_or_parse(log_level).unwrap_or_else(|err| {
        panic!("Failed to parse log level: {}", err);
    })
>>>>>>> b296bbfd
}

#[tokio::main]
async fn main() -> Result<(), iced_layershell::Error> {
    let logger = Logger::with(
        LogSpecBuilder::new()
            .default(log::LevelFilter::Info)
            .build(),
    )
    .log_to_file(FileSpec::default().directory("/tmp/ashell"))
    .duplicate_to_stdout(flexi_logger::Duplicate::All)
    .rotate(
        Criterion::Age(Age::Day),
        Naming::Timestamps,
        Cleanup::KeepLogFiles(7),
    );
    let logger = if cfg!(debug_assertions) {
        logger.duplicate_to_stdout(flexi_logger::Duplicate::All)
    } else {
        logger
    };
    let logger = logger.start().unwrap();
    panic::set_hook(Box::new(|info| {
        let b = Backtrace::capture();
        error!("Panic: {} \n {}", info, b);
    }));

    let config = read_config().unwrap_or_else(|err| {
        panic!("Failed to parse config file: {}", err);
    });

    logger.set_new_spec(get_log_spec(&config.log_level));

    App::run(Settings {
        layer_settings: LayerShellSettings {
            size: Some((0, HEIGHT)),
            anchor: match config.position {
                Position::Top => Anchor::Top,
                Position::Bottom => Anchor::Bottom,
            } | Anchor::Left
                | Anchor::Right,
            exclusive_zone: HEIGHT as i32,
            start_mode: StartMode::Active,
            keyboard_interactivity: KeyboardInteractivity::None,
            ..Default::default()
        },
        flags: (logger, config),
<<<<<<< HEAD
        default_font: Font::with_name("DejaVu Sans"),
=======
        id: None,
        fonts: vec![Cow::from(ICON_FONT)],
        default_font: Font::DEFAULT,
>>>>>>> b296bbfd
        default_text_size: 14.into(),
        id: None,
        fonts: Default::default(),
        antialiasing: false,
        virtual_keyboard_support: None,
    })
}
<|MERGE_RESOLUTION|>--- conflicted
+++ resolved
@@ -26,25 +26,10 @@
 const ICON_FONT: &[u8] = include_bytes!("../assets/SymbolsNerdFont-Regular.ttf");
 const HEIGHT: u32 = 34;
 
-<<<<<<< HEAD
-fn get_log_spec(log_level: LevelFilter) -> LogSpecification {
-    LogSpecBuilder::new()
-        .default(log::LevelFilter::Error)
-        .module(
-            "ashell",
-            if cfg!(debug_assertions) {
-                log::LevelFilter::Debug
-            } else {
-                log_level
-            },
-        )
-        .build()
-=======
 fn get_log_spec(log_level: &str) -> LogSpecification {
     LogSpecification::env_or_parse(log_level).unwrap_or_else(|err| {
         panic!("Failed to parse log level: {}", err);
     })
->>>>>>> b296bbfd
 }
 
 #[tokio::main]
@@ -92,17 +77,11 @@
             ..Default::default()
         },
         flags: (logger, config),
-<<<<<<< HEAD
-        default_font: Font::with_name("DejaVu Sans"),
-=======
-        id: None,
         fonts: vec![Cow::from(ICON_FONT)],
         default_font: Font::DEFAULT,
->>>>>>> b296bbfd
         default_text_size: 14.into(),
         id: None,
-        fonts: Default::default(),
         antialiasing: false,
         virtual_keyboard_support: None,
     })
-}
+}