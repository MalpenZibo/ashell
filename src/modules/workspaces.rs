use crate::{
    config::{WorkspaceVisibilityMode, WorkspacesModuleConfig},
    outputs::Outputs,
    theme::AshellTheme,
};
use hyprland::{
    dispatch::MonitorIdentifier,
    event_listener::AsyncEventListener,
    shared::{HyprData, HyprDataActive, HyprDataVec},
};
use iced::{
    Element, Length, Subscription, alignment,
    stream::channel,
    widget::{MouseArea, Row, button, container, text},
    window::Id,
};
use itertools::Itertools;
use log::{debug, error};
use std::{
    any::TypeId,
    collections::HashMap,
    sync::{Arc, RwLock},
};

#[derive(PartialEq, Eq, Debug, Clone)]
pub enum Displayed {
    Active,
    Visible,
    Hidden,
}

#[derive(Debug, Clone)]
pub struct Workspace {
    pub id: i32,
    pub name: String,
    pub monitor_id: Option<i128>,
    pub monitor: String,
    pub displayed: Displayed,
    pub windows: u16,
}

#[derive(Debug, Clone)]
pub struct VirtualDesktop {
    pub active: bool,
    pub windows: u16,
}

fn get_workspaces(config: &WorkspacesModuleConfig) -> Vec<Workspace> {
    let active = hyprland::data::Workspace::get_active().ok();
    let monitors = hyprland::data::Monitors::get()
        .map(|m| m.to_vec())
        .unwrap_or_default();
    let workspaces = hyprland::data::Workspaces::get()
        .map(|w| w.to_vec())
        .unwrap_or_default();

    // in some cases we can get duplicate workspaces, so we need to deduplicate them
    let workspaces: Vec<_> = workspaces.into_iter().unique_by(|w| w.id).collect();

    // We need capacity for at least all the existing entries.
    let mut result: Vec<Workspace> = Vec::with_capacity(workspaces.len());

    let (special, normal): (Vec<_>, Vec<_>) = workspaces.into_iter().partition(|w| w.id < 0);

    // map special workspaces
    for w in special.iter() {
        // Special workspaces are active if they are assigned to any monitor.
        // Currently a special and normal workspace can be active at the same time on the same monitor.
        let active = monitors.iter().any(|m| m.special_workspace.id == w.id);
        result.push(Workspace {
            id: w.id,
            name: w
                .name
                .split(":")
                .last()
                .map_or_else(|| "".to_string(), |s| s.to_owned()),
            monitor_id: w.monitor_id,
            monitor: w.monitor.clone(),
            displayed: if active {
                Displayed::Active
            } else {
                Displayed::Hidden
            },
            windows: w.windows,
        });
    }

    if config.enable_virtual_desktops {
        let monitor_count = monitors.len();
        let mut virtual_desktops: HashMap<i32, VirtualDesktop> = HashMap::new();

        // map normal workspaces
        for w in normal.iter() {
            // Calculate the virtual desktop ID based on the workspace ID and the number of workspaces per virtual desktop
            let vdesk_id = ((w.id - 1) / monitor_count as i32) + 1;

            if let Some(vdesk) = virtual_desktops.get_mut(&vdesk_id) {
                vdesk.windows += w.windows;
                vdesk.active = vdesk.active || Some(w.id) == active.as_ref().map(|a| a.id);
            } else {
                virtual_desktops.insert(
                    vdesk_id,
                    VirtualDesktop {
                        active: Some(w.id) == active.as_ref().map(|a| a.id),
                        windows: w.windows,
                    },
                );
            }
        }

        // Add virtual desktops to the result as workspaces
        virtual_desktops.into_iter().for_each(|(id, vdesk)| {
            // Try to get a name from the config, default to ID
            let idx = (id - 1) as usize;
            let display_name = config
                .workspace_names
                .get(idx)
                .cloned()
                .unwrap_or_else(|| id.to_string());
            let active = if vdesk.active {
                Displayed::Active
            } else {
                Displayed::Hidden
            };
            result.push(Workspace {
                id,
                name: display_name,
                monitor_id: None,
                monitor: "".to_string(),
                displayed: active,
                windows: vdesk.windows,
            });
        });
    } else {
        // map normal workspaces
        for w in normal.iter() {
            let display_name = if w.id > 0 {
                let idx = (w.id - 1) as usize;
                config
                    .workspace_names
                    .get(idx)
                    .cloned()
                    .unwrap_or_else(|| w.id.to_string())
            } else {
                w.name.clone()
            };
            let active = active.as_ref().is_some_and(|a| a.id == w.id);
            let visible = monitors.iter().any(|m| m.active_workspace.id == w.id);
            result.push(Workspace {
                id: w.id,
                name: display_name,
                monitor_id: w.monitor_id,
                monitor: w.monitor.clone(),
                displayed: match (active, visible) {
                    (true, _) => Displayed::Active,
                    (false, true) => Displayed::Visible,
                    (false, false) => Displayed::Hidden,
                },
                windows: w.windows,
            });
        }
    }

    if !config.enable_workspace_filling || normal.is_empty() {
        // nothing more to do, early return
        result.sort_by_key(|w| w.id);
        return result;
    };

    // To show workspaces that don't exist in Hyprland we need to create fake ones
    let existing_ids = result.iter().map(|w| w.id).collect_vec();
    let mut max_id = *existing_ids
        .iter()
        .filter(|&&id| id > 0) // filter out special workspaces
        .max()
        .unwrap_or(&0);
    if let Some(max_workspaces) = config.max_workspaces
        && max_workspaces > max_id as u32
    {
        max_id = max_workspaces as i32;
    }
    let missing_ids: Vec<i32> = (1..=max_id)
        .filter(|id| !existing_ids.contains(id))
        .collect();

    // Rust could do reallocs for us, but here we know how many more space we need, so can do better
    result.reserve(missing_ids.len());

    for id in missing_ids {
        let display_name = if id > 0 {
            let idx = (id - 1) as usize;
            config
                .workspace_names
                .get(idx)
                .cloned()
                .unwrap_or_else(|| id.to_string())
        } else {
            id.to_string()
        };
        result.push(Workspace {
            id,
            name: display_name,
            monitor_id: None,
            monitor: "".to_string(),
            displayed: Displayed::Hidden,
            windows: 0,
        });
    }

    result.sort_by_key(|w| w.id);

    result
}

#[derive(Debug, Clone)]
pub enum Message {
    WorkspacesChanged,
    ChangeWorkspace(i32),
    ToggleSpecialWorkspace(i32),
    Scroll(i32),
}

pub struct Workspaces {
    config: WorkspacesModuleConfig,
    workspaces: Vec<Workspace>,
}

impl Workspaces {
    pub fn new(config: WorkspacesModuleConfig) -> Self {
        Self {
            workspaces: get_workspaces(&config),
            config,
        }
    }

    pub fn update(&mut self, message: Message) {
        match message {
            Message::WorkspacesChanged => {
                self.workspaces = get_workspaces(&self.config);
            }
            Message::ChangeWorkspace(id) => {
                if id > 0 {
                    let already_active = self
                        .workspaces
                        .iter()
                        .any(|w| w.displayed == Displayed::Active && w.id == id);

                    if !already_active {
                        debug!("changing workspace to: {id}");
                        let res = if self.config.enable_virtual_desktops {
                            let id_str = id.to_string();
                            hyprland::dispatch::Dispatch::call(
                                hyprland::dispatch::DispatchType::Custom("vdesk", &id_str),
                            )
                        } else {
                            hyprland::dispatch::Dispatch::call(
                                hyprland::dispatch::DispatchType::Workspace(
                                    hyprland::dispatch::WorkspaceIdentifierWithSpecial::Id(id),
                                ),
                            )
                        };

                        if let Err(e) = res {
                            error!("failed to dispatch workspace change: {e:?}");
                        }
                    }
                }
            }

            Message::ToggleSpecialWorkspace(id) => {
                if let Some(special) = self.workspaces.iter().find(|w| w.id == id && w.id < 0) {
                    debug!("toggle special workspace: {id}");
                    let res = hyprland::dispatch::Dispatch::call(
                        hyprland::dispatch::DispatchType::FocusMonitor(MonitorIdentifier::Id(
                            special.monitor_id.unwrap_or_default(),
                        )),
                    )
                    .and_then(|_| {
                        hyprland::dispatch::Dispatch::call(
                            hyprland::dispatch::DispatchType::ToggleSpecialWorkspace(Some(
                                special.name.clone(),
                            )),
                        )
                    });

                    if let Err(e) = res {
                        error!("failed to dispatch special workspace toggle: {e:?}");
                    }
                }
            }
            Message::Scroll(direction) => {
                let current_workspace = self.workspaces.iter().find(|w| w.active);
                let Some(current_id) = current_workspace.map(|w| w.id) else {
                    return;
                };

                let next_workspace = if direction > 0 {
                    self.workspaces
                        .iter()
                        .filter(|w| w.id > current_id)
                        .min_by_key(|w| w.id)
                } else {
                    self.workspaces
                        .iter()
                        .filter(|w| w.id < current_id)
                        .max_by_key(|w| w.id)
                };
                let Some(next_workspace) = next_workspace else {
                    return;
                };
                Self::update(self, Message::ChangeWorkspace(next_workspace.id));
            }
        }
    }

    pub fn view<'a>(
        &'a self,
        id: Id,
        theme: &'a AshellTheme,
        outputs: &Outputs,
    ) -> Element<'a, Message> {
        let monitor_name = outputs.get_monitor_name(id);

        Into::<Element<Message>>::into(
            MouseArea::new(
                Row::with_children(
                    self.workspaces
                        .iter()
                        .filter_map(|w| {
                            let show = match self.config.visibility_mode {
                                WorkspaceVisibilityMode::All => true,
                                WorkspaceVisibilityMode::MonitorSpecific => {
                                    w.monitor == monitor_name.unwrap_or_else(|| &w.monitor)
                                        || !outputs.has_name(&w.monitor)
                                }
                                WorkspaceVisibilityMode::MonitorSpecificExclusive => {
                                    w.monitor == monitor_name.unwrap_or_else(|| &w.monitor)
                                }
                            };
                            if show {
                                let empty = w.windows == 0;

<<<<<<< HEAD
                                let color_index = if self.config.enable_virtual_desktops {
                                    // For virtual desktops, we use the workspace ID as the index
                                    Some(w.id as i128)
                                } else {
                                    // For normal workspaces, we use the monitor ID as the index
                                    w.monitor_id
                                };
                                let color = color_index.map(|i| {
                                    if w.id > 0 {
                                        theme.workspace_colors.get(i as usize).copied()
                                    } else {
                                        theme
                                            .special_workspace_colors
                                            .as_ref()
                                            .unwrap_or(&theme.workspace_colors)
                                            .get(i as usize)
                                            .copied()
                                    }
                                });

                                Some(
                                    button(
                                        container(text(w.name.as_str()).size(theme.font_size.xs))
                                            .align_x(alignment::Horizontal::Center)
                                            .align_y(alignment::Vertical::Center),
                                    )
                                    .style(theme.workspace_button_style(empty, color))
                                    .padding(if w.id < 0 {
                                        if w.active {
                                            [0, theme.space.md]
                                        } else {
                                            [0, theme.space.xs]
                                        }
                                    } else {
                                        [0, 0]
                                    })
                                    .on_press(if w.id > 0 {
                                        Message::ChangeWorkspace(w.id)
                                    } else {
                                        Message::ToggleSpecialWorkspace(w.id)
                                    })
                                    .width(if w.id < 0 {
                                        Length::Shrink
                                    } else if w.active {
                                        Length::Fixed(theme.space.xl as f32)
                                    } else {
                                        Length::Fixed(theme.space.md as f32)
                                    })
                                    .height(theme.space.md)
                                    .into(),
                                )
                            } else {
                                None
                            }
                        })
                        .collect::<Vec<Element<'_, _, _>>>(),
                )
                .spacing(theme.space.xxs),
=======
                            Some(
                                button(
                                    container(text(w.name.as_str()).size(theme.font_size.xs))
                                        .align_x(alignment::Horizontal::Center)
                                        .align_y(alignment::Vertical::Center),
                                )
                                .style(theme.workspace_button_style(empty, color))
                                .padding(if w.id < 0 {
                                    match w.displayed {
                                        Displayed::Active => [0, theme.space.md],
                                        Displayed::Visible => [0, theme.space.sm],
                                        Displayed::Hidden => [0, theme.space.xs],
                                    }
                                } else {
                                    [0, 0]
                                })
                                .on_press(if w.id > 0 {
                                    Message::ChangeWorkspace(w.id)
                                } else {
                                    Message::ToggleSpecialWorkspace(w.id)
                                })
                                .width(match (w.id < 0, &w.displayed) {
                                    (true, _) => Length::Shrink,
                                    (_, Displayed::Active) => Length::Fixed(theme.space.xl as f32),
                                    (_, Displayed::Visible) => Length::Fixed(theme.space.lg as f32),
                                    (_, Displayed::Hidden) => Length::Fixed(theme.space.md as f32),
                                })
                                .height(theme.space.md)
                                .into(),
                            )
                        } else {
                            None
                        }
                    })
                    .collect::<Vec<Element<'_, _, _>>>(),
>>>>>>> 3e56d9e0
            )
            .on_scroll(move |direction| {
                let delta = match direction {
                    iced::mouse::ScrollDelta::Lines { y, .. } => y,
                    iced::mouse::ScrollDelta::Pixels { y, .. } => y,
                };

                // Scrolling down should increase workspace ID
                if delta < 0.0 {
                    Message::Scroll(1)
                } else {
                    Message::Scroll(-1)
                }
            }),
        )
    }

    pub fn subscription(&self) -> Subscription<Message> {
        let id = TypeId::of::<Self>();
        let enable_workspace_filling = self.config.enable_workspace_filling;

        Subscription::run_with_id(
            (id, enable_workspace_filling),
            channel(10, async move |output| {
                let output = Arc::new(RwLock::new(output));
                loop {
                    let mut event_listener = AsyncEventListener::new();

                    event_listener.add_workspace_added_handler({
                        let output = output.clone();
                        move |e| {
                            debug!("workspace added: {e:?}");
                            let output = output.clone();
                            Box::pin(async move {
                                if let Ok(mut output) = output.write() {
                                    output
                                        .try_send(Message::WorkspacesChanged)
                                        .expect("error getting workspaces: workspace added event");
                                }
                            })
                        }
                    });

                    event_listener.add_workspace_changed_handler({
                        let output = output.clone();
                        move |e| {
                            debug!("workspace changed: {e:?}");
                            let output = output.clone();
                            Box::pin(async move {
                                if let Ok(mut output) = output.write() {
                                    output
                                        .try_send(Message::WorkspacesChanged)
                                        .expect("error getting workspaces: workspace change event");
                                }
                            })
                        }
                    });

                    event_listener.add_workspace_deleted_handler({
                        let output = output.clone();
                        move |e| {
                            debug!("workspace deleted: {e:?}");
                            let output = output.clone();
                            Box::pin(async move {
                                if let Ok(mut output) = output.write() {
                                    output.try_send(Message::WorkspacesChanged).expect(
                                        "error getting workspaces: workspace destroy event",
                                    );
                                }
                            })
                        }
                    });

                    event_listener.add_workspace_moved_handler({
                        let output = output.clone();
                        move |e| {
                            debug!("workspace moved: {e:?}");
                            let output = output.clone();
                            Box::pin(async move {
                                if let Ok(mut output) = output.write() {
                                    output
                                        .try_send(Message::WorkspacesChanged)
                                        .expect("error getting workspaces: workspace moved event");
                                }
                            })
                        }
                    });

                    event_listener.add_changed_special_handler({
                        let output = output.clone();
                        move |e| {
                            debug!("special workspace changed: {e:?}");
                            let output = output.clone();
                            Box::pin(async move {
                                if let Ok(mut output) = output.write() {
                                    output.try_send(Message::WorkspacesChanged).expect(
                                        "error getting workspaces: special workspace change event",
                                    );
                                }
                            })
                        }
                    });

                    event_listener.add_special_removed_handler({
                        let output = output.clone();
                        move |e| {
                            debug!("special workspace removed: {e:?}");
                            let output = output.clone();
                            Box::pin(async move {
                                if let Ok(mut output) = output.write() {
                                    output.try_send(Message::WorkspacesChanged).expect(
                                        "error getting workspaces: special workspace removed event",
                                    );
                                }
                            })
                        }
                    });

                    event_listener.add_window_closed_handler({
                        let output = output.clone();
                        move |_| {
                            let output = output.clone();
                            Box::pin(async move {
                                if let Ok(mut output) = output.write() {
                                    output
                                        .try_send(Message::WorkspacesChanged)
                                        .expect("error getting workspaces: window close event");
                                }
                            })
                        }
                    });

                    event_listener.add_window_opened_handler({
                        let output = output.clone();
                        move |_| {
                            let output = output.clone();
                            Box::pin(async move {
                                if let Ok(mut output) = output.write() {
                                    output
                                        .try_send(Message::WorkspacesChanged)
                                        .expect("error getting workspaces: window open event");
                                }
                            })
                        }
                    });

                    event_listener.add_window_moved_handler({
                        let output = output.clone();
                        move |_| {
                            let output = output.clone();
                            Box::pin(async move {
                                if let Ok(mut output) = output.write() {
                                    output
                                        .try_send(Message::WorkspacesChanged)
                                        .expect("error getting workspaces: window moved event");
                                }
                            })
                        }
                    });

                    event_listener.add_active_monitor_changed_handler({
                        let output = output.clone();
                        move |_| {
                            let output = output.clone();
                            Box::pin(async move {
                                if let Ok(mut output) = output.write() {
                                    output.try_send(Message::WorkspacesChanged).expect(
                                        "error getting workspaces: active monitor change event",
                                    );
                                }
                            })
                        }
                    });

                    let res = event_listener.start_listener_async().await;

                    if let Err(e) = res {
                        error!("restarting workspaces listener due to error: {e:?}");
                    }
                }
            }),
        )
    }
}<|MERGE_RESOLUTION|>--- conflicted
+++ resolved
@@ -289,7 +289,10 @@
                 }
             }
             Message::Scroll(direction) => {
-                let current_workspace = self.workspaces.iter().find(|w| w.active);
+                let current_workspace = self
+                    .workspaces
+                    .iter()
+                    .find(|w| w.displayed.eq(&Displayed::Active));
                 let Some(current_id) = current_workspace.map(|w| w.id) else {
                     return;
                 };
@@ -340,7 +343,6 @@
                             if show {
                                 let empty = w.windows == 0;
 
-<<<<<<< HEAD
                                 let color_index = if self.config.enable_virtual_desktops {
                                     // For virtual desktops, we use the workspace ID as the index
                                     Some(w.id as i128)
@@ -369,10 +371,10 @@
                                     )
                                     .style(theme.workspace_button_style(empty, color))
                                     .padding(if w.id < 0 {
-                                        if w.active {
-                                            [0, theme.space.md]
-                                        } else {
-                                            [0, theme.space.xs]
+                                        match w.displayed {
+                                            Displayed::Active => [0, theme.space.md],
+                                            Displayed::Visible => [0, theme.space.sm],
+                                            Displayed::Hidden => [0, theme.space.xs],
                                         }
                                     } else {
                                         [0, 0]
@@ -382,12 +384,17 @@
                                     } else {
                                         Message::ToggleSpecialWorkspace(w.id)
                                     })
-                                    .width(if w.id < 0 {
-                                        Length::Shrink
-                                    } else if w.active {
-                                        Length::Fixed(theme.space.xl as f32)
-                                    } else {
-                                        Length::Fixed(theme.space.md as f32)
+                                    .width(match (w.id < 0, &w.displayed) {
+                                        (true, _) => Length::Shrink,
+                                        (_, Displayed::Active) => {
+                                            Length::Fixed(theme.space.xl as f32)
+                                        }
+                                        (_, Displayed::Visible) => {
+                                            Length::Fixed(theme.space.lg as f32)
+                                        }
+                                        (_, Displayed::Hidden) => {
+                                            Length::Fixed(theme.space.md as f32)
+                                        }
                                     })
                                     .height(theme.space.md)
                                     .into(),
@@ -399,43 +406,6 @@
                         .collect::<Vec<Element<'_, _, _>>>(),
                 )
                 .spacing(theme.space.xxs),
-=======
-                            Some(
-                                button(
-                                    container(text(w.name.as_str()).size(theme.font_size.xs))
-                                        .align_x(alignment::Horizontal::Center)
-                                        .align_y(alignment::Vertical::Center),
-                                )
-                                .style(theme.workspace_button_style(empty, color))
-                                .padding(if w.id < 0 {
-                                    match w.displayed {
-                                        Displayed::Active => [0, theme.space.md],
-                                        Displayed::Visible => [0, theme.space.sm],
-                                        Displayed::Hidden => [0, theme.space.xs],
-                                    }
-                                } else {
-                                    [0, 0]
-                                })
-                                .on_press(if w.id > 0 {
-                                    Message::ChangeWorkspace(w.id)
-                                } else {
-                                    Message::ToggleSpecialWorkspace(w.id)
-                                })
-                                .width(match (w.id < 0, &w.displayed) {
-                                    (true, _) => Length::Shrink,
-                                    (_, Displayed::Active) => Length::Fixed(theme.space.xl as f32),
-                                    (_, Displayed::Visible) => Length::Fixed(theme.space.lg as f32),
-                                    (_, Displayed::Hidden) => Length::Fixed(theme.space.md as f32),
-                                })
-                                .height(theme.space.md)
-                                .into(),
-                            )
-                        } else {
-                            None
-                        }
-                    })
-                    .collect::<Vec<Element<'_, _, _>>>(),
->>>>>>> 3e56d9e0
             )
             .on_scroll(move |direction| {
                 let delta = match direction {
