use std::collections::HashMap;

use crate::{
    centerbox,
    config::{self, Config},
    get_log_spec,
    menu::{self, menu_wrapper, MenuPosition},
    modules::{
        self, clipboard, clock::Clock, launcher, privacy::PrivacyMessage, settings::Settings,
        system_info::SystemInfo, title::Title, updates::Updates, workspaces::Workspaces,
    },
    services::{privacy::PrivacyService, ReadOnlyService, ServiceEvent},
    style::ashell_theme,
    utils, HEIGHT,
};
use flexi_logger::LoggerHandle;
use iced::{
    executor, widget::Row, window::Id, Alignment, Color, Element, Length, Subscription, Task, Theme,
};
use iced_layershell::{to_layer_message, MultiApplication};
use log::info;

pub struct App {
    logger: LoggerHandle,
    config: Config,
    updates: Updates,
    workspaces: Workspaces,
    window_title: Title,
    system_info: SystemInfo,
    clock: Clock,
    privacy: Option<PrivacyService>,
    pub settings: Settings,
    ids: HashMap<iced::window::Id, WindowInfo>,
}

#[derive(Debug, Clone, Copy, PartialEq, Eq)]
pub enum WindowInfo {
    Updates,
    Settings,
}

#[to_layer_message(multi, info_name = "WindowInfo")]
#[derive(Debug, Clone)]
pub enum Message {
    None,
    ConfigChanged(Box<Config>),
    CloseMenu,
    OpenLauncher,
    OpenClipboard,
    Updates(modules::updates::Message),
    Workspaces(modules::workspaces::Message),
    Title(modules::title::Message),
    SystemInfo(modules::system_info::Message),
    Clock(modules::clock::Message),
    Privacy(modules::privacy::PrivacyMessage),
    Settings(modules::settings::Message),
    IcedEvent,
}

impl MultiApplication for App {
    type Executor = executor::Default;
    type Theme = Theme;
    type Message = Message;
    type Flags = (LoggerHandle, Config);
    type WindowInfo = WindowInfo;

    fn new((logger, config): (LoggerHandle, Config)) -> (Self, Task<Self::Message>) {
        (
            App {
                logger,
                config,
                updates: Updates::default(),
                workspaces: Workspaces::default(),
                window_title: Title::default(),
                system_info: SystemInfo::default(),
                clock: Clock::default(),
                privacy: None,
                settings: Settings::default(),
                ids: HashMap::new(),
            },
            Task::none(),
        )
    }

    fn id_info(&self, id: iced::window::Id) -> Option<Self::WindowInfo> {
        self.ids.get(&id).cloned()
    }

    fn set_id_info(&mut self, id: iced::window::Id, info: Self::WindowInfo) {
        self.ids.insert(id, info);
    }

    fn remove_id(&mut self, id: iced::window::Id) {
        self.ids.remove(&id);
    }

    fn theme(&self) -> Self::Theme {
        ashell_theme(&self.config.appearance)
    }

    fn namespace(&self) -> String {
        String::from("ashell-testone")
    }

    fn style(&self, theme: &Self::Theme) -> iced_layershell::Appearance {
        iced_layershell::Appearance {
            background_color: Color::TRANSPARENT,
            text_color: theme.palette().text,
        }
    }

    fn update(&mut self, message: Self::Message) -> Task<Self::Message> {
        match message {
            Message::None => Task::none(),
            Message::ConfigChanged(config) => {
                info!("New config: {:?}", config);
                self.config = *config;
                self.logger
<<<<<<< HEAD
                    .set_new_spec(get_log_spec(self.config.log_level));
                Task::none()
            }
            Message::CloseMenu => {
                let mut tasks = Vec::with_capacity(self.ids.len());
                for (id, _) in self.ids.iter() {
                    tasks.push(menu::close_menu(*id));
                }

                Task::batch(tasks)
=======
                    .set_new_spec(get_log_spec(&self.config.log_level));
                Command::none()
>>>>>>> b296bbfd
            }
            Message::Updates(message) => {
                if let Some(updates_config) = self.config.updates.as_ref() {
                    self.updates
                        .update(message, updates_config, self.ids.iter_mut().next())
                } else {
                    Task::none()
                }
            }
            Message::OpenLauncher => {
                if let Some(app_launcher_cmd) = self.config.app_launcher_cmd.as_ref() {
                    utils::launcher::execute_command(app_launcher_cmd.to_string());
                }
                Task::none()
            }
            Message::OpenClipboard => {
                if let Some(clipboard_cmd) = self.config.clipboard_cmd.as_ref() {
                    utils::launcher::execute_command(clipboard_cmd.to_string());
                }
                Command::none()
            }
            Message::Workspaces(msg) => {
                self.workspaces.update(msg);

                Task::none()
            }
            Message::Title(message) => {
                self.window_title
                    .update(message, self.config.truncate_title_after_length);
                Task::none()
            }
            Message::SystemInfo(message) => {
                self.system_info.update(message);
                Task::none()
            }
            Message::Clock(message) => {
                self.clock.update(message);
                Task::none()
            }
            Message::Privacy(msg) => match msg {
                PrivacyMessage::Event(event) => match event {
                    ServiceEvent::Init(service) => {
                        self.privacy = Some(service);
                        Task::none()
                    }
                    ServiceEvent::Update(data) => {
                        if let Some(privacy) = self.privacy.as_mut() {
                            privacy.update(data);
                        }
                        Task::none()
                    }
                    ServiceEvent::Error(_) => Task::none(),
                },
<<<<<<< HEAD
                PrivacyMessage::ToggleMenu => Task::none(),
=======
>>>>>>> b296bbfd
            },
            Message::Settings(message) => {
                self.settings
                    .update(message, &self.config.settings, self.ids.iter_mut().next())
            }
            Message::IcedEvent => Task::none(),
            _ => Task::none(),
        }
    }

    fn view(&self, id: Id) -> Element<'_, Self::Message> {
        match self.id_info(id) {
            Some(WindowInfo::Updates) => {
                menu_wrapper(
<<<<<<< HEAD
                    self.updates.menu_view().map(Message::Updates),
                    MenuPosition::Left,
=======
                    match menu_type {
                        MenuType::Updates => self.updates.menu_view().map(Message::Updates),
                        MenuType::Settings => self
                            .settings
                            .menu_view(&self.config.settings)
                            .map(Message::Settings),
                    },
                    match menu_type {
                        MenuType::Updates => MenuPosition::Left,
                        MenuType::Settings => MenuPosition::Right,
                    },
>>>>>>> b296bbfd
                    self.config.position,
                )
            }
<<<<<<< HEAD
            Some(WindowInfo::Settings) => {
                menu_wrapper(
                    self.settings
                        .menu_view(&self.config.settings)
                        .map(Message::Settings),
                    MenuPosition::Right,
                    self.config.position,
=======
        } else {
            let left = Row::new()
                .push_maybe(
                    self.config
                        .app_launcher_cmd
                        .as_ref()
                        .map(|_| launcher::launcher()),
                )
                .push_maybe(
                    self.config
                        .clipboard_cmd
                        .as_ref()
                        .map(|_| clipboard::clipboard()),
                )
                .push_maybe(
                    self.config
                        .updates
                        .as_ref()
                        .map(|_| self.updates.view().map(Message::Updates)),
                )
                .push(
                    self.workspaces
                        .view(
                            &self.config.appearance.workspace_colors,
                            self.config.appearance.special_workspace_colors.as_deref(),
                        )
                        .map(Message::Workspaces),
>>>>>>> b296bbfd
                )
            }
            None => {
                let left = Row::new()
                    .push_maybe(
                        self.config
                            .app_launcher_cmd
                            .as_ref()
                            .map(|_| launcher::launcher()),
                    )
                    .push_maybe(
                        self.config
                            .updates
                            .as_ref()
                            .map(|_| self.updates.view().map(Message::Updates)),
                    )
                    .push(
                        self.workspaces
                            .view(&self.config.appearance.workspace_colors)
                            .map(Message::Workspaces),
                    )
                    .height(Length::Shrink)
                    .align_y(Alignment::Center)
                    .spacing(4);

                let center = Row::new()
                    .push_maybe(self.window_title.view().map(|v| v.map(Message::Title)))
                    .spacing(4);

                let right = Row::new()
                    .push_maybe(
                        self.system_info
                            .view(&self.config.system)
                            .map(|c| c.map(Message::SystemInfo)),
                    )
                    .push(
                        Row::new()
                            .push(
                                self.clock
                                    .view(&self.config.clock.format)
                                    .map(Message::Clock),
                            )
                            .push_maybe(
                                self.privacy
                                    .as_ref()
                                    .and_then(|privacy| privacy.view())
                                    .map(|e| e.map(Message::Privacy)),
                            )
                            .push(self.settings.view().map(Message::Settings)),
                    )
                    .spacing(4);

                centerbox::Centerbox::new([left.into(), center.into(), right.into()])
                    .spacing(4)
                    .padding([0, 4])
                    .width(Length::Fill)
                    .height(Length::Fixed(HEIGHT as f32))
                    .align_items(Alignment::Center)
                    .into()
            }
        }
    }

    fn subscription(&self) -> Subscription<Self::Message> {
        Subscription::batch(
            vec![
                self.config.updates.as_ref().map(|updates_config| {
                    self.updates
                        .subscription(updates_config)
                        .map(Message::Updates)
                }),
                Some(self.workspaces.subscription().map(Message::Workspaces)),
                Some(self.window_title.subscription().map(Message::Title)),
                Some(self.system_info.subscription().map(Message::SystemInfo)),
                Some(self.clock.subscription().map(Message::Clock)),
                Some(
                    PrivacyService::subscribe().map(|e| Message::Privacy(PrivacyMessage::Event(e))),
                ),
                Some(self.settings.subscription().map(Message::Settings)),
                Some(config::subscription()),
                Some(iced::event::listen().map(|_| Message::IcedEvent)),
            ]
            .into_iter()
            .flatten()
            .collect::<Vec<_>>(),
        )
    }
}<|MERGE_RESOLUTION|>--- conflicted
+++ resolved
@@ -116,8 +116,7 @@
                 info!("New config: {:?}", config);
                 self.config = *config;
                 self.logger
-<<<<<<< HEAD
-                    .set_new_spec(get_log_spec(self.config.log_level));
+                    .set_new_spec(get_log_spec(&self.config.log_level));
                 Task::none()
             }
             Message::CloseMenu => {
@@ -127,10 +126,6 @@
                 }
 
                 Task::batch(tasks)
-=======
-                    .set_new_spec(get_log_spec(&self.config.log_level));
-                Command::none()
->>>>>>> b296bbfd
             }
             Message::Updates(message) => {
                 if let Some(updates_config) = self.config.updates.as_ref() {
@@ -150,7 +145,7 @@
                 if let Some(clipboard_cmd) = self.config.clipboard_cmd.as_ref() {
                     utils::launcher::execute_command(clipboard_cmd.to_string());
                 }
-                Command::none()
+                Task::none()
             }
             Message::Workspaces(msg) => {
                 self.workspaces.update(msg);
@@ -184,10 +179,6 @@
                     }
                     ServiceEvent::Error(_) => Task::none(),
                 },
-<<<<<<< HEAD
-                PrivacyMessage::ToggleMenu => Task::none(),
-=======
->>>>>>> b296bbfd
             },
             Message::Settings(message) => {
                 self.settings
@@ -200,66 +191,18 @@
 
     fn view(&self, id: Id) -> Element<'_, Self::Message> {
         match self.id_info(id) {
-            Some(WindowInfo::Updates) => {
-                menu_wrapper(
-<<<<<<< HEAD
-                    self.updates.menu_view().map(Message::Updates),
-                    MenuPosition::Left,
-=======
-                    match menu_type {
-                        MenuType::Updates => self.updates.menu_view().map(Message::Updates),
-                        MenuType::Settings => self
-                            .settings
-                            .menu_view(&self.config.settings)
-                            .map(Message::Settings),
-                    },
-                    match menu_type {
-                        MenuType::Updates => MenuPosition::Left,
-                        MenuType::Settings => MenuPosition::Right,
-                    },
->>>>>>> b296bbfd
-                    self.config.position,
-                )
-            }
-<<<<<<< HEAD
-            Some(WindowInfo::Settings) => {
-                menu_wrapper(
-                    self.settings
-                        .menu_view(&self.config.settings)
-                        .map(Message::Settings),
-                    MenuPosition::Right,
-                    self.config.position,
-=======
-        } else {
-            let left = Row::new()
-                .push_maybe(
-                    self.config
-                        .app_launcher_cmd
-                        .as_ref()
-                        .map(|_| launcher::launcher()),
-                )
-                .push_maybe(
-                    self.config
-                        .clipboard_cmd
-                        .as_ref()
-                        .map(|_| clipboard::clipboard()),
-                )
-                .push_maybe(
-                    self.config
-                        .updates
-                        .as_ref()
-                        .map(|_| self.updates.view().map(Message::Updates)),
-                )
-                .push(
-                    self.workspaces
-                        .view(
-                            &self.config.appearance.workspace_colors,
-                            self.config.appearance.special_workspace_colors.as_deref(),
-                        )
-                        .map(Message::Workspaces),
->>>>>>> b296bbfd
-                )
-            }
+            Some(WindowInfo::Updates) => menu_wrapper(
+                self.updates.menu_view().map(Message::Updates),
+                MenuPosition::Left,
+                self.config.position,
+            ),
+            Some(WindowInfo::Settings) => menu_wrapper(
+                self.settings
+                    .menu_view(&self.config.settings)
+                    .map(Message::Settings),
+                MenuPosition::Right,
+                self.config.position,
+            ),
             None => {
                 let left = Row::new()
                     .push_maybe(
@@ -270,13 +213,22 @@
                     )
                     .push_maybe(
                         self.config
+                            .clipboard_cmd
+                            .as_ref()
+                            .map(|_| clipboard::clipboard()),
+                    )
+                    .push_maybe(
+                        self.config
                             .updates
                             .as_ref()
                             .map(|_| self.updates.view().map(Message::Updates)),
                     )
                     .push(
                         self.workspaces
-                            .view(&self.config.appearance.workspace_colors)
+                            .view(
+                                &self.config.appearance.workspace_colors,
+                                self.config.appearance.special_workspace_colors.as_deref(),
+                            )
                             .map(Message::Workspaces),
                     )
                     .height(Length::Shrink)
