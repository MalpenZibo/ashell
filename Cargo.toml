[package]
name = "ashell"
description = "A ready to go Wayland status bar for Hyprland"
homepage = "https://github.com/MalpenZibo/ashell"
version = "0.6.0"
edition = "2024"
rust-version = "1.85"

[profile.release]
lto = "fat"
codegen-units = 1
strip = true
opt-level = 3 
panic = "abort"

[dependencies]
iced = { git = "https://github.com/MalpenZibo/iced", features = [
  "tokio",
  "multi-window",
  "advanced",
  "wgpu",
  "winit",
  "wayland",
  "image",
  "svg",
  "canvas"
] }
chrono = { version = "0.4", default-features = false, features = ["clock"] }
hyprland = "0.4.0-beta.2"
serde = { version = "1.0", default-features = false, features = [] }
sysinfo = "0.36"
tokio = { version = "1", default-features = false, features = [] }
zbus = { version = "5", default-features = false, features = ["tokio"] }
libpulse-binding = { version = "2.28", features = ["pa_v15"] }
log = { version = "0.4", features = [] }
flexi_logger = "0.31"
pipewire = "0.8"
wayland-client = "0.31.5"
wayland-protocols = { version = "0.32.3", features = ["client", "unstable"] }
itertools = "0.14"
hex_color = { version = "3", features = ["serde"] }
anyhow = "1"
udev = { version = "0.9", features = ["send", "sync"] }
toml = "0.9"
freedesktop-icons = "0.4"
linicon-theme = "1.2.0"
serde_json = "1"
regex = "1.11.1"
serde_with = "3.12.0"
tokio-stream = "0.1.17"
uuid = { version = "1.16.0", features = ["v4"] }
clap = { version = "4.5", features = ["derive"] }
<<<<<<< HEAD
shellexpand = {version ="3", features = ["path"] }
inotify = "0.11.0"
wait-timeout = "0.2"
=======
shellexpand = { version = "3", features = ["path"] }
inotify = "0.11.0"
>>>>>>> 4f0da6bf
<|MERGE_RESOLUTION|>--- conflicted
+++ resolved
@@ -50,11 +50,6 @@
 tokio-stream = "0.1.17"
 uuid = { version = "1.16.0", features = ["v4"] }
 clap = { version = "4.5", features = ["derive"] }
-<<<<<<< HEAD
-shellexpand = {version ="3", features = ["path"] }
-inotify = "0.11.0"
-wait-timeout = "0.2"
-=======
 shellexpand = { version = "3", features = ["path"] }
 inotify = "0.11.0"
->>>>>>> 4f0da6bf
+wait-timeout = "0.2"