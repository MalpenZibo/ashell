use crate::{
    components::icons::{Icons, icon},
    config::{Position, SettingsModuleConfig},
    modules::settings::{
        audio::{AudioSettings, AudioSettingsConfig},
        bluetooth::{BluetoothSettings, BluetoothSettingsConfig},
        brightness::BrightnessSettings,
        network::{NetworkSettings, NetworkSettingsConfig},
        power::{PowerSettings, PowerSettingsConfig},
    },
    password_dialog,
    services::idle_inhibitor::IdleInhibitorManager,
    theme::AshellTheme,
};
use iced::{
    Alignment, Background, Border, Element, Length, Padding, Subscription, Task, Theme,
    alignment::{Horizontal, Vertical},
    widget::{Column, Row, Space, button, column, container, horizontal_space, row, text},
    window::Id,
};

mod audio;
mod bluetooth;
mod brightness;
mod network;
mod power;

pub struct Settings {
    lock_cmd: Option<String>,
    power: PowerSettings,
    audio: AudioSettings,
    brightness: BrightnessSettings,
    network: NetworkSettings,
    bluetooth: BluetoothSettings,
    idle_inhibitor: Option<IdleInhibitorManager>,
    sub_menu: Option<SubMenu>,
    password_dialog: Option<(String, String)>,
}

#[derive(Debug, Clone)]
pub enum Message {
    Network(network::Message),
    Bluetooth(bluetooth::Message),
    Audio(audio::Message),
    Brightness(brightness::Message),
    ToggleInhibitIdle,
    Lock,
    Power(power::Message),
    ToggleSubMenu(SubMenu),
    PasswordDialog(password_dialog::Message),
    MenuOpened,
    ConfigReloaded(SettingsModuleConfig),
}

pub enum Action {
    None,
    Command(Task<Message>),
    CloseMenu(Id),
    RequestKeyboard(Id),
    ReleaseKeyboard(Id),
    ReleaseKeyboardWithCommand(Id, Task<Message>),
}

#[derive(Debug, PartialEq, Eq, Clone, Copy)]
pub enum SubMenu {
    Power,
    Sinks,
    Sources,
    Wifi,
    Vpn,
    Bluetooth,
}

impl Settings {
    pub fn new(config: SettingsModuleConfig) -> Self {
        Settings {
            lock_cmd: config.lock_cmd,
            power: PowerSettings::new(PowerSettingsConfig::new(
                config.suspend_cmd,
                config.reboot_cmd,
                config.shutdown_cmd,
                config.logout_cmd,
            )),
            audio: AudioSettings::new(AudioSettingsConfig::new(
                config.audio_sinks_more_cmd,
                config.audio_sources_more_cmd,
            )),
            brightness: BrightnessSettings::new(),
            network: NetworkSettings::new(NetworkSettingsConfig::new(
                config.wifi_more_cmd,
                config.vpn_more_cmd,
                config.remove_airplane_btn,
            )),
            bluetooth: BluetoothSettings::new(BluetoothSettingsConfig::new(
                config.bluetooth_more_cmd,
            )),
            idle_inhibitor: IdleInhibitorManager::new(),
            sub_menu: None,
            password_dialog: None,
        }
    }

    pub fn update(&mut self, message: Message) -> Action {
        match message {
            Message::Power(msg) => match self.power.update(msg) {
                power::Action::None => Action::None,
                power::Action::Command(task) => Action::Command(task.map(Message::Power)),
            },
            Message::Audio(msg) => match self.audio.update(msg) {
                audio::Action::None => Action::None,
                audio::Action::ToggleSinksMenu => {
                    if self.sub_menu == Some(SubMenu::Sinks) {
                        self.sub_menu.take();
                    } else {
                        self.sub_menu.replace(SubMenu::Sinks);
                    }
                    Action::None
                }
                audio::Action::ToggleSourcesMenu => {
                    if self.sub_menu == Some(SubMenu::Sources) {
                        self.sub_menu.take();
                    } else {
                        self.sub_menu.replace(SubMenu::Sources);
                    }
                    Action::None
                }
                audio::Action::CloseSubMenu => {
                    if self.sub_menu == Some(SubMenu::Sinks)
                        || self.sub_menu == Some(SubMenu::Sources)
                    {
                        self.sub_menu.take();
                    }
                    Action::None
                }
                audio::Action::CloseMenu(id) => Action::CloseMenu(id),
            },
            Message::Network(msg) => match self.network.update(msg) {
                network::Action::None => Action::None,
                network::Action::RequestPasswordForSSID(ssid) => {
                    self.password_dialog = Some((ssid, "".to_string()));
                    Action::None
                }
                network::Action::RequestPassword(id, ssid) => {
                    self.password_dialog = Some((ssid, "".to_string()));
                    Action::RequestKeyboard(id)
                }
                network::Action::Command(task) => Action::Command(task.map(Message::Network)),
                network::Action::ToggleWifiMenu => {
                    if self.sub_menu == Some(SubMenu::Wifi) {
                        self.sub_menu.take();
                    } else {
                        self.sub_menu.replace(SubMenu::Wifi);
                    }
                    Action::None
                }
                network::Action::ToggleVpnMenu => {
                    if self.sub_menu == Some(SubMenu::Vpn) {
                        self.sub_menu.take();
                    } else {
                        self.sub_menu.replace(SubMenu::Vpn);
                    }
                    Action::None
                }
                network::Action::CloseSubMenu(task) => {
                    if self.sub_menu == Some(SubMenu::Wifi) || self.sub_menu == Some(SubMenu::Vpn) {
                        self.sub_menu.take();
                    }

                    Action::Command(task.map(Message::Network))
                }
                network::Action::CloseMenu(id) => Action::CloseMenu(id),
            },
            Message::Bluetooth(msg) => match self.bluetooth.update(msg) {
                bluetooth::Action::None => Action::None,
                bluetooth::Action::ToggleBluetoothMenu => {
                    if self.sub_menu == Some(SubMenu::Bluetooth) {
                        self.sub_menu.take();
                    } else {
                        self.sub_menu.replace(SubMenu::Bluetooth);
                    }
                    Action::None
                }
                bluetooth::Action::CloseSubMenu(task) => {
                    if self.sub_menu == Some(SubMenu::Bluetooth) {
                        self.sub_menu.take();
                    }

                    Action::Command(task.map(Message::Bluetooth))
                }
                bluetooth::Action::CloseMenu(id) => Action::CloseMenu(id),
            },
            Message::Brightness(msg) => match self.brightness.update(msg) {
                brightness::Action::None => Action::None,
                brightness::Action::Command(task) => Action::Command(task.map(Message::Brightness)),
            },
            Message::ToggleSubMenu(menu_type) => {
                if self.sub_menu == Some(menu_type) {
                    self.sub_menu.take();

                    Action::None
                } else {
                    self.sub_menu.replace(menu_type);

                    if menu_type == SubMenu::Wifi {
                        match self.network.update(network::Message::WifiMenuOpened) {
                            network::Action::Command(task) => {
                                Action::Command(task.map(Message::Network))
                            }
                            _ => Action::None,
                        }
                    } else {
                        Action::None
                    }
                }
            }
            Message::ToggleInhibitIdle => {
                if let Some(idle_inhibitor) = &mut self.idle_inhibitor {
                    idle_inhibitor.toggle();
                }
                Action::None
            }
            Message::Lock => {
                if let Some(lock_cmd) = &self.lock_cmd {
                    crate::utils::launcher::execute_command(lock_cmd.to_string());
                }
                Action::None
            }
            Message::PasswordDialog(msg) => match msg {
                password_dialog::Message::PasswordChanged(password) => {
                    if let Some((_, current_password)) = &mut self.password_dialog {
                        *current_password = password;
                    }

                    Action::None
                }
                password_dialog::Message::DialogConfirmed(id) => {
                    if let Some((ssid, password)) = self.password_dialog.take() {
                        match self
                            .network
                            .update(network::Message::PasswordDialogConfirmed(
                                ssid.clone(),
                                password.clone(),
                            )) {
                            network::Action::Command(task) => {
                                Action::ReleaseKeyboardWithCommand(id, task.map(Message::Network))
                            }
                            _ => Action::ReleaseKeyboard(id),
                        }
                    } else {
                        Action::ReleaseKeyboard(id)
                    }
                }
                password_dialog::Message::DialogCancelled(id) => {
                    self.password_dialog = None;

                    Action::ReleaseKeyboard(id)
                }
            },
            Message::MenuOpened => {
                self.sub_menu = None;

                match self.brightness.update(brightness::Message::MenuOpened) {
                    brightness::Action::None => Action::None,
                    brightness::Action::Command(task) => {
                        Action::Command(task.map(Message::Brightness))
                    }
                }
            }
            Message::ConfigReloaded(config) => {
                self.lock_cmd = config.lock_cmd;
                self.power
                    .update(power::Message::ConfigReloaded(PowerSettingsConfig::new(
                        config.suspend_cmd,
                        config.reboot_cmd,
                        config.shutdown_cmd,
                        config.logout_cmd,
                    )));
                self.audio
                    .update(audio::Message::ConfigReloaded(AudioSettingsConfig::new(
                        config.audio_sinks_more_cmd,
                        config.audio_sources_more_cmd,
                    )));
                self.network.update(network::Message::ConfigReloaded(
                    NetworkSettingsConfig::new(
                        config.wifi_more_cmd,
                        config.vpn_more_cmd,
                        config.remove_airplane_btn,
                    ),
                ));
                self.bluetooth.update(bluetooth::Message::ConfigReloaded(
                    BluetoothSettingsConfig::new(config.bluetooth_more_cmd),
                ));
                Action::None
            }
        }
    }

    pub fn menu_view<'a>(
        &'a self,
        id: Id,
        theme: &'a AshellTheme,
        position: Position,
    ) -> Element<'a, Message> {
        if let Some((ssid, current_password)) = &self.password_dialog {
            password_dialog::view(id, theme, ssid, current_password).map(Message::PasswordDialog)
        } else {
            let battery_data = self
                .power
                .battery_menu_indicator(theme)
                .map(|e| e.map(Message::Power));
            let right_buttons = Row::new()
                .push_maybe(self.lock_cmd.as_ref().map(|_| {
                    button(icon(Icons::Lock))
                        .padding([theme.space.xs, theme.space.sm + 1])
                        .on_press(Message::Lock)
                        .style(theme.settings_button_style())
                }))
                .push(
                    button(icon(if self.sub_menu == Some(SubMenu::Power) {
                        Icons::Close
                    } else {
                        Icons::Power
                    }))
                    .padding([theme.space.xs, theme.space.sm + 1])
                    .on_press(Message::ToggleSubMenu(SubMenu::Power))
                    .style(theme.settings_button_style()),
                )
                .spacing(theme.space.xs);

            let header = Row::new()
                .push_maybe(battery_data)
                .push(Space::with_width(Length::Fill))
                .push(right_buttons)
                .spacing(theme.space.xs)
                .width(Length::Fill);

            let (sink_slider, source_slider) = self.audio.sliders(theme, self.sub_menu);

            let wifi_setting_button = self
                .network
                .wifi_quick_setting_button(id, theme, self.sub_menu)
                .map(|(button, submenu)| {
                    (
                        button.map(Message::Network),
                        submenu.map(|e| e.map(Message::Network)),
                    )
                });
            let quick_settings = quick_settings_section(
                theme,
                vec![
                    wifi_setting_button,
                    self.bluetooth
                        .quick_setting_button(id, theme, self.sub_menu)
                        .map(|(button, submenu)| {
                            (
                                button.map(Message::Bluetooth),
                                submenu.map(|e| e.map(Message::Bluetooth)),
                            )
                        }),
<<<<<<< HEAD
                    self.network
                        .vpn_quick_setting_button(id, theme, self.sub_menu)
                        .map(|(button, submenu)| {
                            (
                                button.map(Message::Network),
                                submenu.map(|e| e.map(Message::Network)),
                            )
                        }),
                    self.network
                        .airplane_mode_quick_setting_button(theme)
                        .map(|(button, _)| (button.map(Message::Network), None)),
                    self.idle_inhibitor.as_ref().map(|idle_inhibitor| {
                        (
                            quick_setting_button(
                                theme,
                                if idle_inhibitor.is_inhibited() {
                                    Icons::EyeOpened
                                } else {
                                    Icons::EyeClosed
                                },
                                "Idle Inhibitor".to_string(),
                                None,
                                idle_inhibitor.is_inhibited(),
                                Message::ToggleInhibitIdle,
                                None,
                            ),
                            None,
                        )
=======
                    self.network.as_ref().and_then(|n| {
                        n.get_vpn_quick_setting_button(
                            id,
                            self.sub_menu,
                            config.vpn_more_cmd.is_some(),
                            opacity,
                        )
                    }),
                    self.network.as_ref().and_then(|n| {
                        if config.remove_airplane_btn {
                            None
                        } else {
                            Some(n.get_airplane_mode_quick_setting_button(opacity))
                        }
                    }),
                    self.idle_inhibitor.as_ref().and_then(|i| {
                        if config.remove_idle_btn {
                            None
                        } else {
                            Some((
                                quick_setting_button(
                                    if i.is_inhibited() {
                                        Icons::EyeOpened
                                    } else {
                                        Icons::EyeClosed
                                    },
                                    "Idle Inhibitor".to_string(),
                                    None,
                                    i.is_inhibited(),
                                    Message::ToggleInhibitIdle,
                                    None,
                                    opacity,
                                ),
                                None,
                            ))
                        }
>>>>>>> e19cac3c
                    }),
                    self.power
                        .quick_setting_button(theme)
                        .map(|(button, submenu)| {
                            (
                                button.map(Message::Power),
                                submenu.map(|e| e.map(Message::Power)),
                            )
                        }),
                ]
                .into_iter()
                .flatten()
                .collect::<Vec<_>>(),
            );

            let (top_sink_slider, bottom_sink_slider) = match position {
                Position::Top => (sink_slider.map(|e| e.map(Message::Audio)), None),
                Position::Bottom => (None, sink_slider.map(|e| e.map(Message::Audio))),
            };
            let (top_source_slider, bottom_source_slider) = match position {
                Position::Top => (source_slider.map(|e| e.map(Message::Audio)), None),
                Position::Bottom => (None, source_slider.map(|e| e.map(Message::Audio))),
            };

            Column::new()
                .push(header)
                .push_maybe(
                    self.sub_menu
                        .filter(|menu_type| *menu_type == SubMenu::Power)
                        .map(|_| {
                            sub_menu_wrapper(theme, self.power.menu(theme).map(Message::Power))
                        }),
                )
                .push_maybe(top_sink_slider)
                .push_maybe(
                    self.sub_menu
                        .filter(|menu_type| *menu_type == SubMenu::Sinks)
                        .and_then(|_| {
                            self.audio
                                .sinks_submenu(id, theme)
                                .map(|submenu| sub_menu_wrapper(theme, submenu.map(Message::Audio)))
                        }),
                )
                .push_maybe(bottom_sink_slider)
                .push_maybe(top_source_slider)
                .push_maybe(
                    self.sub_menu
                        .filter(|menu_type| *menu_type == SubMenu::Sources)
                        .and_then(|_| {
                            self.audio
                                .sources_submenu(id, theme)
                                .map(|submenu| sub_menu_wrapper(theme, submenu.map(Message::Audio)))
                        }),
                )
                .push_maybe(bottom_source_slider)
                .push_maybe(
                    self.brightness
                        .slider(theme)
                        .map(|e| e.map(Message::Brightness)),
                )
                .push(quick_settings)
                .spacing(theme.space.md)
                .into()
        }
    }

    pub fn view<'a>(&'a self, theme: &'a AshellTheme) -> Element<'a, Message> {
        Row::new()
            .push_maybe(
                self.idle_inhibitor
                    .as_ref()
                    .filter(|i| i.is_inhibited())
                    .map(|_| {
                        container(icon(Icons::EyeOpened)).style(|theme: &Theme| container::Style {
                            text_color: Some(theme.palette().danger),
                            ..Default::default()
                        })
                    }),
            )
            .push_maybe(
                self.power
                    .power_profile_indicator()
                    .map(|e| e.map(Message::Power)),
            )
            .push_maybe(self.audio.sink_indicator().map(|e| e.map(Message::Audio)))
            .push(
                Row::new()
                    .push_maybe(
                        self.network
                            .connection_indicator(theme)
                            .map(|e| e.map(Message::Network)),
                    )
                    .push_maybe(
                        self.network
                            .vpn_indicator(theme)
                            .map(|e| e.map(Message::Network)),
                    )
                    .spacing(theme.space.xxs),
            )
            .push_maybe(
                self.power
                    .battery_indicator(theme)
                    .map(|e| e.map(Message::Power)),
            )
            .spacing(theme.space.xs)
            .into()
    }

    pub fn subscription(&self) -> Subscription<Message> {
        Subscription::batch(vec![
            self.power.subscription().map(Message::Power),
            self.audio.subscription().map(Message::Audio),
            self.brightness.subscription().map(Message::Brightness),
            self.network.subscription().map(Message::Network),
            self.bluetooth.subscription().map(Message::Bluetooth),
        ])
    }
}

fn quick_settings_section<'a>(
    theme: &'a AshellTheme,
    buttons: Vec<(Element<'a, Message>, Option<Element<'a, Message>>)>,
) -> Element<'a, Message> {
    let mut section = column!().spacing(theme.space.xs);

    let mut before: Option<(Element<'a, Message>, Option<Element<'a, Message>>)> = None;

    for (button, menu) in buttons.into_iter() {
        match before.take() {
            Some((before_button, before_menu)) => {
                section = section.push(
                    row![before_button, button]
                        .width(Length::Fill)
                        .spacing(theme.space.xs),
                );

                if let Some(menu) = before_menu {
                    section = section.push(sub_menu_wrapper(theme, menu));
                }

                if let Some(menu) = menu {
                    section = section.push(sub_menu_wrapper(theme, menu));
                }
            }
            _ => {
                before = Some((button, menu));
            }
        }
    }

    if let Some((before_button, before_menu)) = before.take() {
        section = section.push(
            row![before_button, horizontal_space()]
                .width(Length::Fill)
                .spacing(theme.space.xs),
        );

        if let Some(menu) = before_menu {
            section = section.push(sub_menu_wrapper(theme, menu));
        }
    }

    section.into()
}

fn sub_menu_wrapper<'a, Msg: 'static>(
    ashell_theme: &'a AshellTheme,
    content: Element<'a, Msg>,
) -> Element<'a, Msg> {
    container(content)
        .style(move |theme: &Theme| container::Style {
            background: Background::Color(
                theme
                    .extended_palette()
                    .secondary
                    .strong
                    .color
                    .scale_alpha(ashell_theme.opacity),
            )
            .into(),
            border: Border::default().rounded(ashell_theme.radius.lg),
            ..container::Style::default()
        })
        .padding(ashell_theme.space.md)
        .width(Length::Fill)
        .into()
}

fn quick_setting_button<'a, Msg: Clone + 'static>(
    theme: &'a AshellTheme,
    icon_type: Icons,
    title: String,
    subtitle: Option<String>,
    active: bool,
    on_press: Msg,
    with_submenu: Option<(SubMenu, Option<SubMenu>, Msg)>,
) -> Element<'a, Msg> {
    let main_content = row!(
        icon(icon_type).size(theme.font_size.lg),
        Column::new()
            .push(text(title).size(theme.font_size.sm))
            .push_maybe(subtitle.map(|s| text(s).size(theme.font_size.xs)))
            .spacing(theme.space.xxs)
    )
    .spacing(theme.space.xs)
    .padding(Padding::ZERO.left(theme.space.xxs))
    .width(Length::Fill)
    .align_y(Alignment::Center);

    button(
        Row::new()
            .push(main_content)
            .push_maybe(with_submenu.map(|(menu_type, submenu, msg)| {
                button(
                    container(icon(if Some(menu_type) == submenu {
                        Icons::Close
                    } else {
                        Icons::RightChevron
                    }))
                    .align_y(Vertical::Center)
                    .align_x(Horizontal::Center),
                )
                .padding([
                    theme.space.xxs,
                    if Some(menu_type) == submenu {
                        theme.space.xs + 1
                    } else {
                        theme.space.sm
                    },
                ])
                .style(theme.quick_settings_submenu_button_style(active))
                .width(Length::Shrink)
                .height(Length::Shrink)
                .on_press(msg)
            }))
            .spacing(theme.space.xxs)
            .align_y(Alignment::Center)
            .height(Length::Fill),
    )
    .padding([theme.space.xxs, theme.space.xs])
    .on_press(on_press)
    .height(Length::Fill)
    .width(Length::Fill)
    .style(theme.quick_settings_button_style(active))
    .width(Length::Fill)
    .height(Length::Fixed(50.))
    .into()
}<|MERGE_RESOLUTION|>--- conflicted
+++ resolved
@@ -94,7 +94,11 @@
             bluetooth: BluetoothSettings::new(BluetoothSettingsConfig::new(
                 config.bluetooth_more_cmd,
             )),
-            idle_inhibitor: IdleInhibitorManager::new(),
+            idle_inhibitor: if config.remove_idle_btn {
+                None
+            } else {
+                IdleInhibitorManager::new()
+            },
             sub_menu: None,
             password_dialog: None,
         }
@@ -290,6 +294,11 @@
                 self.bluetooth.update(bluetooth::Message::ConfigReloaded(
                     BluetoothSettingsConfig::new(config.bluetooth_more_cmd),
                 ));
+                if config.remove_idle_btn {
+                    self.idle_inhibitor = None;
+                } else if self.idle_inhibitor.is_none() {
+                    self.idle_inhibitor = IdleInhibitorManager::new();
+                }
                 Action::None
             }
         }
@@ -357,7 +366,6 @@
                                 submenu.map(|e| e.map(Message::Bluetooth)),
                             )
                         }),
-<<<<<<< HEAD
                     self.network
                         .vpn_quick_setting_button(id, theme, self.sub_menu)
                         .map(|(button, submenu)| {
@@ -386,44 +394,6 @@
                             ),
                             None,
                         )
-=======
-                    self.network.as_ref().and_then(|n| {
-                        n.get_vpn_quick_setting_button(
-                            id,
-                            self.sub_menu,
-                            config.vpn_more_cmd.is_some(),
-                            opacity,
-                        )
-                    }),
-                    self.network.as_ref().and_then(|n| {
-                        if config.remove_airplane_btn {
-                            None
-                        } else {
-                            Some(n.get_airplane_mode_quick_setting_button(opacity))
-                        }
-                    }),
-                    self.idle_inhibitor.as_ref().and_then(|i| {
-                        if config.remove_idle_btn {
-                            None
-                        } else {
-                            Some((
-                                quick_setting_button(
-                                    if i.is_inhibited() {
-                                        Icons::EyeOpened
-                                    } else {
-                                        Icons::EyeClosed
-                                    },
-                                    "Idle Inhibitor".to_string(),
-                                    None,
-                                    i.is_inhibited(),
-                                    Message::ToggleInhibitIdle,
-                                    None,
-                                    opacity,
-                                ),
-                                None,
-                            ))
-                        }
->>>>>>> e19cac3c
                     }),
                     self.power
                         .quick_setting_button(theme)
