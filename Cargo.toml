[package]
name = "ashell"
description = "A ready to go Wayland status bar for Hyprland"
homepage = "https://github.com/MalpenZibo/ashell"
license = "MIT"
version = "0.6.0"
edition = "2024"
rust-version = "1.88"

[profile.release]
lto = "fat"
strip = true
opt-level = 3 
panic = "abort"

[dependencies]
iced = { git = "https://github.com/MalpenZibo/iced", features = [
  "tokio",
  "multi-window",
  "advanced",
  "wgpu",
  "winit",
  "wayland",
  "image",
  "svg",
  "canvas"
] }
chrono = { version = "0.4", default-features = false, features = ["clock"] }
hyprland = "0.4.0-beta.2"
serde = { version = "1.0", default-features = false, features = [] }
sysinfo = "0.37"
tokio = { version = "1", default-features = false, features = [] }
zbus = { version = "5", default-features = false, features = ["tokio"] }
libpulse-binding = { version = "2.28", features = ["pa_v15"] }
log = { version = "0.4", features = [] }
flexi_logger = "0.31"
pipewire = "0.9"
wayland-client = "0.31.5"
wayland-protocols = { version = "0.32.3", features = ["client", "unstable"] }
itertools = "0.14"
hex_color = { version = "3", features = ["serde"] }
anyhow = "1"
udev = { version = "0.9", features = ["send", "sync"] }
toml = "0.9"
freedesktop-icons = "0.4"
linicon-theme = "1.2.0"
serde_json = "1"
regex = "1.12.2"
serde_with = "3.12.0"
tokio-stream = "0.1.17"
uuid = { version = "1.16.0", features = ["v4"] }
clap = { version = "4.5", features = ["derive"] }
shellexpand = { version = "3", features = ["path"] }
inotify = "0.11.0"
pin-project-lite = "0.2.16"

<<<<<<< HEAD
[build-dependencies]
allsorts = "0.15"
=======
[package.metadata.rpm]
package = "ashell"

[package.metadata.rpm.cargo]
buildflags = ["--release"]

[package.metadata.rpm.targets]
ashell = { path = "/usr/bin/ashell" }
>>>>>>> 989d5c84
<|MERGE_RESOLUTION|>--- conflicted
+++ resolved
@@ -54,10 +54,9 @@
 inotify = "0.11.0"
 pin-project-lite = "0.2.16"
 
-<<<<<<< HEAD
 [build-dependencies]
 allsorts = "0.15"
-=======
+
 [package.metadata.rpm]
 package = "ashell"
 
@@ -65,5 +64,4 @@
 buildflags = ["--release"]
 
 [package.metadata.rpm.targets]
-ashell = { path = "/usr/bin/ashell" }
->>>>>>> 989d5c84
+ashell = { path = "/usr/bin/ashell" }